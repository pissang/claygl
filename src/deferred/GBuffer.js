import Base from '../core/Base';
import Texture2D from '../Texture2D';
import Texture from '../Texture';
import Material from '../Material';
import FrameBuffer from '../FrameBuffer';
import Shader from '../Shader';
import ForwardRenderer from '../Renderer';
import Pass from '../compositor/Pass';
import Matrix4 from '../math/Matrix4';
import glinfo from '../core/glinfo';

function createFillCanvas(color) {
    var canvas = document.createElement('canvas');
    canvas.width = canvas.height = 1;
    var ctx = canvas.getContext('2d');
    ctx.fillStyle = color || '#000';
    ctx.fillRect(0, 0, 1, 1);

    return canvas;
}

function attachTextureToSlot(gl, shader, symbol, texture, slot) {
    shader.setUniform(gl, '1i', symbol, slot);

    gl.activeTexture(gl.TEXTURE0 + slot);
    // Maybe texture is not loaded yet;
    if (texture.isRenderable()) {
        texture.bind(gl);
    }
    else {
        // Bind texture to null
        texture.unbind(gl);
    }
}

// TODO Use globalShader insteadof globalMaterial?
function getBeforeRenderHook1 (gl, defaultNormalMap, defaultRoughnessMap) {

<<<<<<< HEAD
    var previousNormalMap;
    var previousRougnessMap;
    var previousRenderable;
=======
        var previousNormalMap;
        var previousRougGlossMap;
        var previousRenderable;
>>>>>>> f4ca4b81

    return function (renderable, prevMaterial, prevShader) {
        // Material not change
        if (previousRenderable && previousRenderable.__standardMat === renderable.__standardMat) {
            return;
        }

        var standardMaterial = renderable.__standardMat;
        var gBufferMat = renderable.material;

        var roughness = standardMaterial.get('roughness');

<<<<<<< HEAD
        var normalMap = standardMaterial.get('normalMap') || defaultNormalMap;
        var roughnessMap = standardMaterial.get('roughnessMap');
        var uvRepeat = standardMaterial.get('uvRepeat');
        var uvOffset = standardMaterial.get('uvOffset');
        var useRoughnessMap = !!roughnessMap;

        roughnessMap = roughnessMap || defaultRoughnessMap;

        if (prevMaterial !== gBufferMat) {
            gBufferMat.set('glossiness', 1.0 - roughness);
            gBufferMat.set('normalMap', normalMap);
            gBufferMat.set('roughnessMap', roughnessMap);
            gBufferMat.set('useRoughnessMap', +useRoughnessMap);
            gBufferMat.set('uvRepeat', uvRepeat);
            gBufferMat.set('uvOffset', uvOffset);
        }
        else {
            gBufferMat.shader.setUniform(
                gl, '1f', 'glossiness', 1.0 - roughness
            );

            if (previousNormalMap !== normalMap) {
                attachTextureToSlot(gl, gBufferMat.shader, 'normalMap', normalMap, 0);
            }
            if (previousRougnessMap !== roughnessMap) {
                attachTextureToSlot(gl, gBufferMat.shader, 'roughnessMap', roughnessMap, 1);
=======
            var glossiness;
            var roughGlossMap;
            var useRoughnessWorkflow = standardMaterial.shader.isDefined('fragment', 'USE_ROUGHNESS');
            var roughGlossChannel;
            if (useRoughnessWorkflow) {
                glossiness = 1.0 - standardMaterial.get('roughness');
                roughGlossMap = standardMaterial.get('roughnessMap');
                roughGlossChannel = standardMaterial.shader.getDefine('fragment', 'ROUGHNESS_CHANNEL');
            }
            else {
                glossiness = standardMaterial.get('glossiness');
                roughGlossMap = standardMaterial.get('glossinessMap');
                roughGlossChannel = standardMaterial.shader.getDefine('fragment', 'GLOSSINESS_CHANNEL');
            }
            var useRoughGlossMap = !!roughGlossMap;

            var normalMap = standardMaterial.get('normalMap') || defaultNormalMap;
            var uvRepeat = standardMaterial.get('uvRepeat');
            var uvOffset = standardMaterial.get('uvOffset');

            roughGlossMap = roughGlossMap || defaultRoughnessMap;

            if (prevMaterial !== gBufferMat) {
                gBufferMat.set('glossiness', glossiness);
                gBufferMat.set('normalMap', normalMap);
                gBufferMat.set('roughGlossMap', roughGlossMap);
                gBufferMat.set('useRoughGlossMap', +useRoughGlossMap);
                gBufferMat.set('useRoughness', +useRoughnessWorkflow);
                gBufferMat.set('roughGlossChannel', +roughGlossChannel || 0);
                gBufferMat.set('uvRepeat', uvRepeat);
                gBufferMat.set('uvOffset', uvOffset);
            }
            else {
                gBufferMat.shader.setUniform(
                    gl, '1f', 'glossiness', glossiness
                );

                if (previousNormalMap !== normalMap) {
                    attachTextureToSlot(gl, gBufferMat.shader, 'normalMap', normalMap, 0);
                }
                if (previousRougGlossMap !== roughGlossMap) {
                    attachTextureToSlot(gl, gBufferMat.shader, 'roughGlossMap', roughGlossMap, 1);
                }
                gBufferMat.shader.setUniform(gl, '1i', 'useRoughGlossMap', +useRoughGlossMap);
                gBufferMat.shader.setUniform(gl, '1i', 'useRoughness', +useRoughnessWorkflow);
                gBufferMat.shader.setUniform(gl, '1i', 'roughGlossChannel', +roughGlossChannel || 0);
                if (uvRepeat != null) {
                    gBufferMat.shader.setUniform(gl, '2f', 'uvRepeat', uvRepeat);
                }
                if (uvOffset != null) {
                    gBufferMat.shader.setUniform(gl, '2f', 'uvOffset', uvOffset);
                }
>>>>>>> f4ca4b81
            }
            gBufferMat.shader.setUniform(gl, '1i', 'useRoughnessMap', +useRoughnessMap);
            if (uvRepeat != null) {
                gBufferMat.shader.setUniform(gl, '2f', 'uvRepeat', uvRepeat);
            }
            if (uvOffset != null) {
                gBufferMat.shader.setUniform(gl, '2f', 'uvOffset', uvOffset);
            }
        }

<<<<<<< HEAD
        previousNormalMap = normalMap;
        previousRougnessMap = roughnessMap;
=======
            previousNormalMap = normalMap;
            previousRougGlossMap = roughGlossMap;
>>>>>>> f4ca4b81

        previousRenderable = renderable;
    };
}

function getBeforeRenderHook2(gl, defaultDiffuseMap, defaultMetalnessMap) {
    var previousDiffuseMap;
    var previousRenderable;
    var previousMetalnessMap;

    return function (renderable, prevMaterial, prevShader) {
        // Material not change
        if (previousRenderable && previousRenderable.__standardMat === renderable.__standardMat) {
            return;
        }

        var standardMaterial = renderable.__standardMat;
        var gBufferMat = renderable.material;

        var color = standardMaterial.get('color');
        var metalness = standardMaterial.get('metalness');

        var diffuseMap = standardMaterial.get('diffuseMap');
        var metalnessMap = standardMaterial.get('metalnessMap');

        var uvRepeat = standardMaterial.get('uvRepeat');
        var uvOffset = standardMaterial.get('uvOffset');

        var useMetalnessMap = !!metalnessMap;

        diffuseMap = diffuseMap || defaultDiffuseMap;
        metalnessMap = metalnessMap || defaultMetalnessMap;

        if (prevMaterial !== gBufferMat) {
            gBufferMat.set('color', color);
            gBufferMat.set('metalness', metalness);
            gBufferMat.set('diffuseMap', diffuseMap);
            gBufferMat.set('metalnessMap', metalnessMap);
            gBufferMat.set('useMetalnessMap', +useMetalnessMap);
            gBufferMat.set('uvRepeat', uvRepeat);
            gBufferMat.set('uvOffset', uvOffset);

            gBufferMat.set('linear', +standardMaterial.linear);
        }
        else {
            gBufferMat.shader.setUniform(
                gl, '1f', 'metalness', metalness
            );

            gBufferMat.shader.setUniform(gl, '3f', 'color', color);
            if (previousDiffuseMap !== diffuseMap) {
                attachTextureToSlot(gl, gBufferMat.shader, 'diffuseMap', diffuseMap, 0);
            }
            if (previousMetalnessMap !== metalnessMap) {
                attachTextureToSlot(gl, gBufferMat.shader, 'metalnessMap', metalnessMap, 1);
            }
            gBufferMat.shader.setUniform(gl, '1i', 'useMetalnessMap', +useMetalnessMap);
            gBufferMat.shader.setUniform(gl, '2f', 'uvRepeat', uvRepeat);
            gBufferMat.shader.setUniform(gl, '2f', 'uvOffset', uvOffset);

            gBufferMat.shader.setUniform(gl, '1i', 'linear', +standardMaterial.linear);
        }

        previousDiffuseMap = diffuseMap;
        previousMetalnessMap = metalnessMap;

        previousRenderable = renderable;
    };
}

import gbufferEssl from '../shader/source/deferred/gbuffer.essl';
import chunkEssl from '../shader/source/deferred/chunk.essl';

Shader.import(gbufferEssl);
Shader.import(chunkEssl);

var GBuffer = Base.extend(function () {

    return {

        enableTargetTexture1: true,

        enableTargetTexture2: true,

        enableTargetTexture3: true,

        // - R: normal.x
        // - G: normal.y
        // - B: normal.z
        // - A: glossiness
        _gBufferTex1: new Texture2D({
            minFilter: Texture.NEAREST,
            magFilter: Texture.NEAREST,
            // PENDING
            type: Texture.HALF_FLOAT
        }),

        // - R: depth
        _gBufferTex2: new Texture2D({
            minFilter: Texture.NEAREST,
            magFilter: Texture.NEAREST,
            // format: Texture.DEPTH_COMPONENT,
            // type: Texture.UNSIGNED_INT

            format: Texture.DEPTH_STENCIL,
            type: Texture.UNSIGNED_INT_24_8_WEBGL
        }),

        // - R: albedo.r
        // - G: albedo.g
        // - B: albedo.b
        // - A: metalness
        _gBufferTex3: new Texture2D({
            minFilter: Texture.NEAREST,
            magFilter: Texture.NEAREST
        }),

        _defaultNormalMap: new Texture2D({
            image: createFillCanvas('#000')
        }),
        _defaultRoughnessMap: new Texture2D({
            image: createFillCanvas('#fff')
        }),
        _defaultMetalnessMap: new Texture2D({
            image: createFillCanvas('#fff')
        }),
        _defaultDiffuseMap: new Texture2D({
            image: createFillCanvas('#fff')
        }),

        _frameBuffer: new FrameBuffer(),

        _gBufferMaterials: {},

        _debugPass: new Pass({
            fragment: Shader.source('qtek.deferred.gbuffer.debug')
        })
    };
}, {

    resize: function (width, height) {
        if (this._gBufferTex1.width === width
            && this._gBufferTex1.height === height
        ) {
            return;
        }
        this._gBufferTex1.width = width;
        this._gBufferTex1.height = height;

        this._gBufferTex2.width = width;
        this._gBufferTex2.height = height;

        this._gBufferTex3.width = width;
        this._gBufferTex3.height = height;
    },

    // TODO is dpr needed?
    setViewport: function (x, y, width, height, dpr) {
        var viewport;
        if (typeof x === 'object') {
            viewport = x;
        }
        else {
            viewport = {
                x: x, y: y,
                width: width, height: height,
                devicePixelRatio: dpr || 1
            };
        }
        this._frameBuffer.viewport = viewport;
    },

    getViewport: function () {
        if (this._frameBuffer.viewport) {
            return this._frameBuffer.viewport;
        }
        else {
            return {
                x: 0, y: 0,
                width: this._gBufferTex1.width,
                height: this._gBufferTex1.height,
                devicePixelRatio: 1
            };
        }
    },

    update: function (renderer, scene, camera) {

        var gl = renderer.gl;

        var frameBuffer = this._frameBuffer;
        var viewport = frameBuffer.viewport;
        var opaqueQueue = scene.opaqueQueue;
        var oldBeforeRender = renderer.beforeRenderObject;

        gl.clearColor(0, 0, 0, 0);
        gl.depthMask(true);
        gl.colorMask(true, true, true, true);
        gl.disable(gl.BLEND);

        var enableTargetTexture1 = this.enableTargetTexture1;
        var enableTargetTexture2 = this.enableTargetTexture2;
        var enableTargetTexture3 = this.enableTargetTexture3;
        if (!enableTargetTexture1 && !enableTargetTexture3) {
            console.warn('Can\'t disable targetTexture1 targetTexture2 both');
            enableTargetTexture1 = true;
        }

<<<<<<< HEAD
        if (enableTargetTexture2) {
            frameBuffer.attach(this._gBufferTex2, renderer.gl.DEPTH_STENCIL_ATTACHMENT);
        }
=======
            // StandardMaterial needs updateShader method so shader can be created on demand.
            for (var i = 0; i < opaqueQueue.length; i++) {
                var material = opaqueQueue[i].material;
                material.updateShader && material.updateShader(renderer.gl);
            }

            gl.clearColor(0, 0, 0, 0);
            gl.depthMask(true);
            gl.colorMask(true, true, true, true);
            gl.disable(gl.BLEND);
>>>>>>> f4ca4b81

        // PENDING, scene.boundingBoxLastFrame needs be updated if have shadow
        renderer.bindSceneRendering(scene);
        if (enableTargetTexture1) {
            // Pass 1
            frameBuffer.attach(this._gBufferTex1);
            frameBuffer.bind(renderer);

            if (viewport) {
                var dpr = viewport.devicePixelRatio;
                // use scissor to make sure only clear the viewport
                gl.enable(gl.SCISSOR_TEST);
                gl.scissor(viewport.x * dpr, viewport.y * dpr, viewport.width * dpr, viewport.height * dpr);
            }
<<<<<<< HEAD
            gl.clear(gl.COLOR_BUFFER_BIT | gl.DEPTH_BUFFER_BIT);
            if (viewport) {
                gl.disable(gl.SCISSOR_TEST);
=======

            // PENDING, scene.boundingBoxLastFrame needs be updated if have shadow
            renderer.bindSceneRendering(scene);
            if (enableTargetTexture1) {
                // Pass 1
                frameBuffer.attach(this._gBufferTex1);
                frameBuffer.bind(renderer);

                if (viewport) {
                    var dpr = viewport.devicePixelRatio;
                    // use scissor to make sure only clear the viewport
                    gl.enable(gl.SCISSOR_TEST);
                    gl.scissor(viewport.x * dpr, viewport.y * dpr, viewport.width * dpr, viewport.height * dpr);
                }
                gl.clear(gl.COLOR_BUFFER_BIT | gl.DEPTH_BUFFER_BIT);
                if (viewport) {
                    gl.disable(gl.SCISSOR_TEST);
                }

                this._resetGBufferMaterials();

                this._replaceGBufferMat(opaqueQueue, 1);
                opaqueQueue.sort(ForwardRenderer.opaqueSortFunc);

                // FIXME Use MRT if possible
                // Pass 1
                renderer.beforeRenderObject = getBeforeRenderHook1(
                    gl,
                    this._defaultNormalMap,
                    this._defaultRoughnessMap
                );
                renderer.renderQueue(opaqueQueue, camera);

>>>>>>> f4ca4b81
            }

            this._resetGBufferMaterials();

            this._replaceGBufferMat(opaqueQueue, 1);
            opaqueQueue.sort(ForwardRenderer.opaqueSortFunc);


            // FIXME Use MRT if possible
            // Pass 1
            renderer.beforeRenderObject = getBeforeRenderHook1(
                gl,
                this._defaultNormalMap,
                this._defaultRoughnessMap
            );
            renderer.renderQueue(opaqueQueue, camera);

        }
        if (enableTargetTexture3) {

            // Pass 2
            frameBuffer.attach(this._gBufferTex3);
            frameBuffer.bind(renderer);

            if (viewport) {
                var dpr = viewport.devicePixelRatio;
                // use scissor to make sure only clear the viewport
                gl.enable(gl.SCISSOR_TEST);
                gl.scissor(viewport.x * dpr, viewport.y * dpr, viewport.width * dpr, viewport.height * dpr);
            }
            gl.clear(gl.COLOR_BUFFER_BIT | gl.DEPTH_BUFFER_BIT);
            if (viewport) {
                gl.disable(gl.SCISSOR_TEST);
            }

            this._replaceGBufferMat(opaqueQueue, 2);
            renderer.beforeRenderObject = getBeforeRenderHook2(
                gl,
                this._defaultDiffuseMap,
                this._defaultMetalnessMap
            );
            renderer.renderQueue(opaqueQueue, camera);

        }

        renderer.bindSceneRendering(null);

        renderer.beforeRenderObject = oldBeforeRender;
        this._cleanGBufferMaterials(renderer.gl);
        this._restoreMaterial(opaqueQueue);

        frameBuffer.unbind(renderer);
    },

    renderDebug: function (renderer, camera, type, viewport) {
        var debugTypes = {
            normal: 0,
            depth: 1,
            position: 2,
            glossiness: 3,
            metalness: 4,
            albedo: 5
        };
        if (debugTypes[type] == null) {
            console.warn('Unkown type "' + type + '"');
            // Default use normal
            type = 'normal';
        }

        renderer.saveClear();
        renderer.saveViewport();
        renderer.clearBit = renderer.gl.DEPTH_BUFFER_BIT;

        if (viewport) {
            renderer.setViewport(viewport);
        }
        var viewProjectionInv = new Matrix4();
        Matrix4.multiply(viewProjectionInv, camera.worldTransform, camera.invProjectionMatrix);

        var debugPass = this._debugPass;
        debugPass.setUniform('viewportSize', [renderer.getWidth(), renderer.getHeight()]);
        debugPass.setUniform('gBufferTexture1', this._gBufferTex1);
        debugPass.setUniform('gBufferTexture2', this._gBufferTex2);
        debugPass.setUniform('gBufferTexture3', this._gBufferTex3);
        debugPass.setUniform('debug', debugTypes[type]);
        debugPass.setUniform('viewProjectionInv', viewProjectionInv._array);
        debugPass.render(renderer);

        renderer.restoreViewport();
        renderer.restoreClear();
    },

    getTargetTexture1: function () {
        return this._gBufferTex1;
    },

    getTargetTexture2: function () {
        return this._gBufferTex2;
    },

    getTargetTexture3: function () {
        return this._gBufferTex3;
    },

    _getMaterial: function (nJoints) {
        var gBufferMaterials = this._gBufferMaterials;
        var obj = gBufferMaterials[nJoints];
        if (!obj) {
            var mat1 = new Material({
                shader: new Shader({
                    vertex: Shader.source('qtek.deferred.gbuffer.vertex'),
                    fragment: Shader.source('qtek.deferred.gbuffer1.fragment')
                })
            });
            var mat2 = new Material({
                shader: new Shader({
                    vertex: Shader.source('qtek.deferred.gbuffer.vertex'),
                    fragment: Shader.source('qtek.deferred.gbuffer2.fragment')
                })
            });
            mat1.shader.define('vertex', 'FIRST_PASS');

            if (nJoints > 0) {
                mat1.shader.define('vertex', 'SKINNING');
                mat1.shader.define('vertex', 'JOINT_COUNT', nJoints);
                mat2.shader.define('vertex', 'SKINNING');
                mat2.shader.define('vertex', 'JOINT_COUNT', nJoints);
            }

            obj = {
                material1: mat1,
                material2: mat2
            };

            gBufferMaterials[nJoints] = obj;
        }
        obj.used = true;

        return obj;
    },

    _resetGBufferMaterials: function () {
        for (var key in this._gBufferMaterials) {
            this._gBufferMaterials[key].used = false;
        }
    },

    _cleanGBufferMaterials: function (gl) {
        for (var key in this._gBufferMaterials) {
            var obj = this._gBufferMaterials[key];
            if (!obj.used) {
                obj.material1.dispose(gl);
                obj.material2.dispose(gl);
            }
        }
    },

    _replaceGBufferMat: function (queue, pass) {
        for (var i = 0; i < queue.length; i++) {
            var renderable = queue[i];

            if (pass === 1) {
                renderable.__standardMat = renderable.material;
            }

            var matObj = this._getMaterial(
                renderable.joints ? renderable.joints.length : 0,
                false
            );
            renderable.material = pass === 1 ? matObj.material1 : matObj.material2;
        }
    },

    _restoreMaterial: function (queue) {
        for (var i = 0; i < queue.length; i++) {
            var renderable = queue[i];

            if (renderable.__standardMat) {
                renderable.material = renderable.__standardMat;
            }
        }
    },

    dispose: function (gl) {
        for (var name in this._gBufferMaterials) {
            var matObj = this._gBufferMaterials[name];
            matObj.material1.dispose(gl);
            matObj.material2.dispose(gl);
        }
    }
});

export default GBuffer;<|MERGE_RESOLUTION|>--- conflicted
+++ resolved
@@ -1,90 +1,58 @@
-import Base from '../core/Base';
-import Texture2D from '../Texture2D';
-import Texture from '../Texture';
-import Material from '../Material';
-import FrameBuffer from '../FrameBuffer';
-import Shader from '../Shader';
-import ForwardRenderer from '../Renderer';
-import Pass from '../compositor/Pass';
-import Matrix4 from '../math/Matrix4';
-import glinfo from '../core/glinfo';
-
-function createFillCanvas(color) {
-    var canvas = document.createElement('canvas');
-    canvas.width = canvas.height = 1;
-    var ctx = canvas.getContext('2d');
-    ctx.fillStyle = color || '#000';
-    ctx.fillRect(0, 0, 1, 1);
-
-    return canvas;
-}
-
-function attachTextureToSlot(gl, shader, symbol, texture, slot) {
-    shader.setUniform(gl, '1i', symbol, slot);
-
-    gl.activeTexture(gl.TEXTURE0 + slot);
-    // Maybe texture is not loaded yet;
-    if (texture.isRenderable()) {
-        texture.bind(gl);
+define(function (require) {
+
+    'use strict';
+
+    var Base = require('../core/Base');
+    var Texture2D = require('../Texture2D');
+    var Texture = require('../Texture');
+    var Material = require('../Material');
+    var FrameBuffer = require('../FrameBuffer');
+    var Shader = require('../Shader');
+    var ForwardRenderer = require('../Renderer');
+    var Pass = require('../compositor/Pass');
+    var Matrix4 = require('../math/Matrix4');
+    var glinfo = require('../core/glinfo');
+
+    function createFillCanvas(color) {
+        var canvas = document.createElement('canvas');
+        canvas.width = canvas.height = 1;
+        var ctx = canvas.getContext('2d');
+        ctx.fillStyle = color || '#000';
+        ctx.fillRect(0, 0, 1, 1);
+
+        return canvas;
     }
-    else {
-        // Bind texture to null
-        texture.unbind(gl);
+
+    function attachTextureToSlot(gl, shader, symbol, texture, slot) {
+        shader.setUniform(gl, '1i', symbol, slot);
+
+        gl.activeTexture(gl.TEXTURE0 + slot);
+        // Maybe texture is not loaded yet;
+        if (texture.isRenderable()) {
+            texture.bind(gl);
+        }
+        else {
+            // Bind texture to null
+            texture.unbind(gl);
+        }
     }
-}
-
-// TODO Use globalShader insteadof globalMaterial?
-function getBeforeRenderHook1 (gl, defaultNormalMap, defaultRoughnessMap) {
-
-<<<<<<< HEAD
-    var previousNormalMap;
-    var previousRougnessMap;
-    var previousRenderable;
-=======
+
+    // TODO Use globalShader insteadof globalMaterial?
+    function getBeforeRenderHook1 (gl, defaultNormalMap, defaultRoughnessMap) {
+
         var previousNormalMap;
         var previousRougGlossMap;
         var previousRenderable;
->>>>>>> f4ca4b81
-
-    return function (renderable, prevMaterial, prevShader) {
-        // Material not change
-        if (previousRenderable && previousRenderable.__standardMat === renderable.__standardMat) {
-            return;
-        }
-
-        var standardMaterial = renderable.__standardMat;
-        var gBufferMat = renderable.material;
-
-        var roughness = standardMaterial.get('roughness');
-
-<<<<<<< HEAD
-        var normalMap = standardMaterial.get('normalMap') || defaultNormalMap;
-        var roughnessMap = standardMaterial.get('roughnessMap');
-        var uvRepeat = standardMaterial.get('uvRepeat');
-        var uvOffset = standardMaterial.get('uvOffset');
-        var useRoughnessMap = !!roughnessMap;
-
-        roughnessMap = roughnessMap || defaultRoughnessMap;
-
-        if (prevMaterial !== gBufferMat) {
-            gBufferMat.set('glossiness', 1.0 - roughness);
-            gBufferMat.set('normalMap', normalMap);
-            gBufferMat.set('roughnessMap', roughnessMap);
-            gBufferMat.set('useRoughnessMap', +useRoughnessMap);
-            gBufferMat.set('uvRepeat', uvRepeat);
-            gBufferMat.set('uvOffset', uvOffset);
-        }
-        else {
-            gBufferMat.shader.setUniform(
-                gl, '1f', 'glossiness', 1.0 - roughness
-            );
-
-            if (previousNormalMap !== normalMap) {
-                attachTextureToSlot(gl, gBufferMat.shader, 'normalMap', normalMap, 0);
-            }
-            if (previousRougnessMap !== roughnessMap) {
-                attachTextureToSlot(gl, gBufferMat.shader, 'roughnessMap', roughnessMap, 1);
-=======
+
+        return function (renderable, prevMaterial, prevShader) {
+            // Material not change
+            if (previousRenderable && previousRenderable.__standardMat === renderable.__standardMat) {
+                return;
+            }
+
+            var standardMaterial = renderable.__standardMat;
+            var gBufferMat = renderable.material;
+
             var glossiness;
             var roughGlossMap;
             var useRoughnessWorkflow = standardMaterial.shader.isDefined('fragment', 'USE_ROUGHNESS');
@@ -137,237 +105,202 @@
                 if (uvOffset != null) {
                     gBufferMat.shader.setUniform(gl, '2f', 'uvOffset', uvOffset);
                 }
->>>>>>> f4ca4b81
-            }
-            gBufferMat.shader.setUniform(gl, '1i', 'useRoughnessMap', +useRoughnessMap);
-            if (uvRepeat != null) {
-                gBufferMat.shader.setUniform(gl, '2f', 'uvRepeat', uvRepeat);
-            }
-            if (uvOffset != null) {
-                gBufferMat.shader.setUniform(gl, '2f', 'uvOffset', uvOffset);
-            }
-        }
-
-<<<<<<< HEAD
-        previousNormalMap = normalMap;
-        previousRougnessMap = roughnessMap;
-=======
+            }
+
             previousNormalMap = normalMap;
             previousRougGlossMap = roughGlossMap;
->>>>>>> f4ca4b81
-
-        previousRenderable = renderable;
-    };
-}
-
-function getBeforeRenderHook2(gl, defaultDiffuseMap, defaultMetalnessMap) {
-    var previousDiffuseMap;
-    var previousRenderable;
-    var previousMetalnessMap;
-
-    return function (renderable, prevMaterial, prevShader) {
-        // Material not change
-        if (previousRenderable && previousRenderable.__standardMat === renderable.__standardMat) {
-            return;
-        }
-
-        var standardMaterial = renderable.__standardMat;
-        var gBufferMat = renderable.material;
-
-        var color = standardMaterial.get('color');
-        var metalness = standardMaterial.get('metalness');
-
-        var diffuseMap = standardMaterial.get('diffuseMap');
-        var metalnessMap = standardMaterial.get('metalnessMap');
-
-        var uvRepeat = standardMaterial.get('uvRepeat');
-        var uvOffset = standardMaterial.get('uvOffset');
-
-        var useMetalnessMap = !!metalnessMap;
-
-        diffuseMap = diffuseMap || defaultDiffuseMap;
-        metalnessMap = metalnessMap || defaultMetalnessMap;
-
-        if (prevMaterial !== gBufferMat) {
-            gBufferMat.set('color', color);
-            gBufferMat.set('metalness', metalness);
-            gBufferMat.set('diffuseMap', diffuseMap);
-            gBufferMat.set('metalnessMap', metalnessMap);
-            gBufferMat.set('useMetalnessMap', +useMetalnessMap);
-            gBufferMat.set('uvRepeat', uvRepeat);
-            gBufferMat.set('uvOffset', uvOffset);
-
-            gBufferMat.set('linear', +standardMaterial.linear);
-        }
-        else {
-            gBufferMat.shader.setUniform(
-                gl, '1f', 'metalness', metalness
-            );
-
-            gBufferMat.shader.setUniform(gl, '3f', 'color', color);
-            if (previousDiffuseMap !== diffuseMap) {
-                attachTextureToSlot(gl, gBufferMat.shader, 'diffuseMap', diffuseMap, 0);
-            }
-            if (previousMetalnessMap !== metalnessMap) {
-                attachTextureToSlot(gl, gBufferMat.shader, 'metalnessMap', metalnessMap, 1);
-            }
-            gBufferMat.shader.setUniform(gl, '1i', 'useMetalnessMap', +useMetalnessMap);
-            gBufferMat.shader.setUniform(gl, '2f', 'uvRepeat', uvRepeat);
-            gBufferMat.shader.setUniform(gl, '2f', 'uvOffset', uvOffset);
-
-            gBufferMat.shader.setUniform(gl, '1i', 'linear', +standardMaterial.linear);
-        }
-
-        previousDiffuseMap = diffuseMap;
-        previousMetalnessMap = metalnessMap;
-
-        previousRenderable = renderable;
-    };
-}
-
-import gbufferEssl from '../shader/source/deferred/gbuffer.essl';
-import chunkEssl from '../shader/source/deferred/chunk.essl';
-
-Shader.import(gbufferEssl);
-Shader.import(chunkEssl);
-
-var GBuffer = Base.extend(function () {
-
-    return {
-
-        enableTargetTexture1: true,
-
-        enableTargetTexture2: true,
-
-        enableTargetTexture3: true,
-
-        // - R: normal.x
-        // - G: normal.y
-        // - B: normal.z
-        // - A: glossiness
-        _gBufferTex1: new Texture2D({
-            minFilter: Texture.NEAREST,
-            magFilter: Texture.NEAREST,
-            // PENDING
-            type: Texture.HALF_FLOAT
-        }),
-
-        // - R: depth
-        _gBufferTex2: new Texture2D({
-            minFilter: Texture.NEAREST,
-            magFilter: Texture.NEAREST,
-            // format: Texture.DEPTH_COMPONENT,
-            // type: Texture.UNSIGNED_INT
-
-            format: Texture.DEPTH_STENCIL,
-            type: Texture.UNSIGNED_INT_24_8_WEBGL
-        }),
-
-        // - R: albedo.r
-        // - G: albedo.g
-        // - B: albedo.b
-        // - A: metalness
-        _gBufferTex3: new Texture2D({
-            minFilter: Texture.NEAREST,
-            magFilter: Texture.NEAREST
-        }),
-
-        _defaultNormalMap: new Texture2D({
-            image: createFillCanvas('#000')
-        }),
-        _defaultRoughnessMap: new Texture2D({
-            image: createFillCanvas('#fff')
-        }),
-        _defaultMetalnessMap: new Texture2D({
-            image: createFillCanvas('#fff')
-        }),
-        _defaultDiffuseMap: new Texture2D({
-            image: createFillCanvas('#fff')
-        }),
-
-        _frameBuffer: new FrameBuffer(),
-
-        _gBufferMaterials: {},
-
-        _debugPass: new Pass({
-            fragment: Shader.source('qtek.deferred.gbuffer.debug')
-        })
-    };
-}, {
-
-    resize: function (width, height) {
-        if (this._gBufferTex1.width === width
-            && this._gBufferTex1.height === height
-        ) {
-            return;
-        }
-        this._gBufferTex1.width = width;
-        this._gBufferTex1.height = height;
-
-        this._gBufferTex2.width = width;
-        this._gBufferTex2.height = height;
-
-        this._gBufferTex3.width = width;
-        this._gBufferTex3.height = height;
-    },
-
-    // TODO is dpr needed?
-    setViewport: function (x, y, width, height, dpr) {
-        var viewport;
-        if (typeof x === 'object') {
-            viewport = x;
-        }
-        else {
-            viewport = {
-                x: x, y: y,
-                width: width, height: height,
-                devicePixelRatio: dpr || 1
-            };
-        }
-        this._frameBuffer.viewport = viewport;
-    },
-
-    getViewport: function () {
-        if (this._frameBuffer.viewport) {
-            return this._frameBuffer.viewport;
-        }
-        else {
-            return {
-                x: 0, y: 0,
-                width: this._gBufferTex1.width,
-                height: this._gBufferTex1.height,
-                devicePixelRatio: 1
-            };
-        }
-    },
-
-    update: function (renderer, scene, camera) {
-
-        var gl = renderer.gl;
-
-        var frameBuffer = this._frameBuffer;
-        var viewport = frameBuffer.viewport;
-        var opaqueQueue = scene.opaqueQueue;
-        var oldBeforeRender = renderer.beforeRenderObject;
-
-        gl.clearColor(0, 0, 0, 0);
-        gl.depthMask(true);
-        gl.colorMask(true, true, true, true);
-        gl.disable(gl.BLEND);
-
-        var enableTargetTexture1 = this.enableTargetTexture1;
-        var enableTargetTexture2 = this.enableTargetTexture2;
-        var enableTargetTexture3 = this.enableTargetTexture3;
-        if (!enableTargetTexture1 && !enableTargetTexture3) {
-            console.warn('Can\'t disable targetTexture1 targetTexture2 both');
-            enableTargetTexture1 = true;
-        }
-
-<<<<<<< HEAD
-        if (enableTargetTexture2) {
-            frameBuffer.attach(this._gBufferTex2, renderer.gl.DEPTH_STENCIL_ATTACHMENT);
-        }
-=======
+
+            previousRenderable = renderable;
+        };
+    }
+
+    function getBeforeRenderHook2(gl, defaultDiffuseMap, defaultMetalnessMap) {
+        var previousDiffuseMap;
+        var previousRenderable;
+        var previousMetalnessMap;
+
+        return function (renderable, prevMaterial, prevShader) {
+            // Material not change
+            if (previousRenderable && previousRenderable.__standardMat === renderable.__standardMat) {
+                return;
+            }
+
+            var standardMaterial = renderable.__standardMat;
+            var gBufferMat = renderable.material;
+
+            var color = standardMaterial.get('color');
+            var metalness = standardMaterial.get('metalness');
+
+            var diffuseMap = standardMaterial.get('diffuseMap');
+            var metalnessMap = standardMaterial.get('metalnessMap');
+
+            var uvRepeat = standardMaterial.get('uvRepeat');
+            var uvOffset = standardMaterial.get('uvOffset');
+
+            var useMetalnessMap = !!metalnessMap;
+
+            diffuseMap = diffuseMap || defaultDiffuseMap;
+            metalnessMap = metalnessMap || defaultMetalnessMap;
+
+            if (prevMaterial !== gBufferMat) {
+                gBufferMat.set('color', color);
+                gBufferMat.set('metalness', metalness);
+                gBufferMat.set('diffuseMap', diffuseMap);
+                gBufferMat.set('metalnessMap', metalnessMap);
+                gBufferMat.set('useMetalnessMap', +useMetalnessMap);
+                gBufferMat.set('uvRepeat', uvRepeat);
+                gBufferMat.set('uvOffset', uvOffset);
+
+                gBufferMat.set('linear', +standardMaterial.linear);
+            }
+            else {
+                gBufferMat.shader.setUniform(
+                    gl, '1f', 'metalness', metalness
+                );
+
+                gBufferMat.shader.setUniform(gl, '3f', 'color', color);
+                if (previousDiffuseMap !== diffuseMap) {
+                    attachTextureToSlot(gl, gBufferMat.shader, 'diffuseMap', diffuseMap, 0);
+                }
+                if (previousMetalnessMap !== metalnessMap) {
+                    attachTextureToSlot(gl, gBufferMat.shader, 'metalnessMap', metalnessMap, 1);
+                }
+                gBufferMat.shader.setUniform(gl, '1i', 'useMetalnessMap', +useMetalnessMap);
+                gBufferMat.shader.setUniform(gl, '2f', 'uvRepeat', uvRepeat);
+                gBufferMat.shader.setUniform(gl, '2f', 'uvOffset', uvOffset);
+
+                gBufferMat.shader.setUniform(gl, '1i', 'linear', +standardMaterial.linear);
+            }
+
+            previousDiffuseMap = diffuseMap;
+            previousMetalnessMap = metalnessMap;
+
+            previousRenderable = renderable;
+        };
+    }
+
+    Shader.import(require('../shader/source/deferred/gbuffer.essl'));
+    Shader.import(require('../shader/source/deferred/chunk.essl'));
+
+    var GBuffer = Base.extend(function () {
+
+        return {
+
+            enableTargetTexture1: true,
+
+            enableTargetTexture2: true,
+
+            enableTargetTexture3: true,
+
+            // - R: normal.x
+            // - G: normal.y
+            // - B: normal.z
+            // - A: glossiness
+            _gBufferTex1: new Texture2D({
+                minFilter: Texture.NEAREST,
+                magFilter: Texture.NEAREST,
+                // PENDING
+                type: Texture.HALF_FLOAT
+            }),
+
+            // - R: depth
+            _gBufferTex2: new Texture2D({
+                minFilter: Texture.NEAREST,
+                magFilter: Texture.NEAREST,
+                // format: Texture.DEPTH_COMPONENT,
+                // type: Texture.UNSIGNED_INT
+
+                format: Texture.DEPTH_STENCIL,
+                type: Texture.UNSIGNED_INT_24_8_WEBGL
+            }),
+
+            // - R: albedo.r
+            // - G: albedo.g
+            // - B: albedo.b
+            // - A: metalness
+            _gBufferTex3: new Texture2D({
+                minFilter: Texture.NEAREST,
+                magFilter: Texture.NEAREST
+            }),
+
+            _defaultNormalMap: new Texture2D({
+                image: createFillCanvas('#000')
+            }),
+            _defaultRoughnessMap: new Texture2D({
+                image: createFillCanvas('#fff')
+            }),
+            _defaultMetalnessMap: new Texture2D({
+                image: createFillCanvas('#fff')
+            }),
+            _defaultDiffuseMap: new Texture2D({
+                image: createFillCanvas('#fff')
+            }),
+
+            _frameBuffer: new FrameBuffer(),
+
+            _gBufferMaterials: {},
+
+            _debugPass: new Pass({
+                fragment: Shader.source('qtek.deferred.gbuffer.debug')
+            })
+        };
+    }, {
+
+        resize: function (width, height) {
+            if (this._gBufferTex1.width === width
+                && this._gBufferTex1.height === height
+            ) {
+                return;
+            }
+            this._gBufferTex1.width = width;
+            this._gBufferTex1.height = height;
+
+            this._gBufferTex2.width = width;
+            this._gBufferTex2.height = height;
+
+            this._gBufferTex3.width = width;
+            this._gBufferTex3.height = height;
+        },
+
+        // TODO is dpr needed?
+        setViewport: function (x, y, width, height, dpr) {
+            var viewport;
+            if (typeof x === 'object') {
+                viewport = x;
+            }
+            else {
+                viewport = {
+                    x: x, y: y,
+                    width: width, height: height,
+                    devicePixelRatio: dpr || 1
+                };
+            }
+            this._frameBuffer.viewport = viewport;
+        },
+
+        getViewport: function () {
+            if (this._frameBuffer.viewport) {
+                return this._frameBuffer.viewport;
+            }
+            else {
+                return {
+                    x: 0, y: 0,
+                    width: this._gBufferTex1.width,
+                    height: this._gBufferTex1.height,
+                    devicePixelRatio: 1
+                };
+            }
+        },
+
+        update: function (renderer, scene, camera) {
+
+            var gl = renderer.gl;
+
+            var frameBuffer = this._frameBuffer;
+            var viewport = frameBuffer.viewport;
+            var opaqueQueue = scene.opaqueQueue;
+            var oldBeforeRender = renderer.beforeRenderObject;
+
             // StandardMaterial needs updateShader method so shader can be created on demand.
             for (var i = 0; i < opaqueQueue.length; i++) {
                 var material = opaqueQueue[i].material;
@@ -378,26 +311,18 @@
             gl.depthMask(true);
             gl.colorMask(true, true, true, true);
             gl.disable(gl.BLEND);
->>>>>>> f4ca4b81
-
-        // PENDING, scene.boundingBoxLastFrame needs be updated if have shadow
-        renderer.bindSceneRendering(scene);
-        if (enableTargetTexture1) {
-            // Pass 1
-            frameBuffer.attach(this._gBufferTex1);
-            frameBuffer.bind(renderer);
-
-            if (viewport) {
-                var dpr = viewport.devicePixelRatio;
-                // use scissor to make sure only clear the viewport
-                gl.enable(gl.SCISSOR_TEST);
-                gl.scissor(viewport.x * dpr, viewport.y * dpr, viewport.width * dpr, viewport.height * dpr);
-            }
-<<<<<<< HEAD
-            gl.clear(gl.COLOR_BUFFER_BIT | gl.DEPTH_BUFFER_BIT);
-            if (viewport) {
-                gl.disable(gl.SCISSOR_TEST);
-=======
+
+            var enableTargetTexture1 = this.enableTargetTexture1;
+            var enableTargetTexture2 = this.enableTargetTexture2;
+            var enableTargetTexture3 = this.enableTargetTexture3;
+            if (!enableTargetTexture1 && !enableTargetTexture3) {
+                console.warn('Can\'t disable targetTexture1 targetTexture2 both');
+                enableTargetTexture1 = true;
+            }
+
+            if (enableTargetTexture2) {
+                frameBuffer.attach(this._gBufferTex2, renderer.gl.DEPTH_STENCIL_ATTACHMENT);
+            }
 
             // PENDING, scene.boundingBoxLastFrame needs be updated if have shadow
             renderer.bindSceneRendering(scene);
@@ -431,197 +356,180 @@
                 );
                 renderer.renderQueue(opaqueQueue, camera);
 
->>>>>>> f4ca4b81
-            }
-
-            this._resetGBufferMaterials();
-
-            this._replaceGBufferMat(opaqueQueue, 1);
-            opaqueQueue.sort(ForwardRenderer.opaqueSortFunc);
-
-
-            // FIXME Use MRT if possible
-            // Pass 1
-            renderer.beforeRenderObject = getBeforeRenderHook1(
-                gl,
-                this._defaultNormalMap,
-                this._defaultRoughnessMap
-            );
-            renderer.renderQueue(opaqueQueue, camera);
-
+            }
+            if (enableTargetTexture3) {
+
+                // Pass 2
+                frameBuffer.attach(this._gBufferTex3);
+                frameBuffer.bind(renderer);
+
+                if (viewport) {
+                    var dpr = viewport.devicePixelRatio;
+                    // use scissor to make sure only clear the viewport
+                    gl.enable(gl.SCISSOR_TEST);
+                    gl.scissor(viewport.x * dpr, viewport.y * dpr, viewport.width * dpr, viewport.height * dpr);
+                }
+                gl.clear(gl.COLOR_BUFFER_BIT | gl.DEPTH_BUFFER_BIT);
+                if (viewport) {
+                    gl.disable(gl.SCISSOR_TEST);
+                }
+
+                this._replaceGBufferMat(opaqueQueue, 2);
+                renderer.beforeRenderObject = getBeforeRenderHook2(
+                    gl,
+                    this._defaultDiffuseMap,
+                    this._defaultMetalnessMap
+                );
+                renderer.renderQueue(opaqueQueue, camera);
+
+            }
+
+            renderer.bindSceneRendering(null);
+
+            renderer.beforeRenderObject = oldBeforeRender;
+            this._cleanGBufferMaterials(renderer.gl);
+            this._restoreMaterial(opaqueQueue);
+
+            frameBuffer.unbind(renderer);
+        },
+
+        renderDebug: function (renderer, camera, type, viewport) {
+            var debugTypes = {
+                normal: 0,
+                depth: 1,
+                position: 2,
+                glossiness: 3,
+                metalness: 4,
+                albedo: 5
+            };
+            if (debugTypes[type] == null) {
+                console.warn('Unkown type "' + type + '"');
+                // Default use normal
+                type = 'normal';
+            }
+
+            renderer.saveClear();
+            renderer.saveViewport();
+            renderer.clearBit = renderer.gl.DEPTH_BUFFER_BIT;
+
+            if (viewport) {
+                renderer.setViewport(viewport);
+            }
+            var viewProjectionInv = new Matrix4();
+            Matrix4.multiply(viewProjectionInv, camera.worldTransform, camera.invProjectionMatrix);
+
+            var debugPass = this._debugPass;
+            debugPass.setUniform('viewportSize', [renderer.getWidth(), renderer.getHeight()]);
+            debugPass.setUniform('gBufferTexture1', this._gBufferTex1);
+            debugPass.setUniform('gBufferTexture2', this._gBufferTex2);
+            debugPass.setUniform('gBufferTexture3', this._gBufferTex3);
+            debugPass.setUniform('debug', debugTypes[type]);
+            debugPass.setUniform('viewProjectionInv', viewProjectionInv._array);
+            debugPass.render(renderer);
+
+            renderer.restoreViewport();
+            renderer.restoreClear();
+        },
+
+        getTargetTexture1: function () {
+            return this._gBufferTex1;
+        },
+
+        getTargetTexture2: function () {
+            return this._gBufferTex2;
+        },
+
+        getTargetTexture3: function () {
+            return this._gBufferTex3;
+        },
+
+        _getMaterial: function (nJoints) {
+            var gBufferMaterials = this._gBufferMaterials;
+            var obj = gBufferMaterials[nJoints];
+            if (!obj) {
+                var mat1 = new Material({
+                    shader: new Shader({
+                        vertex: Shader.source('qtek.deferred.gbuffer.vertex'),
+                        fragment: Shader.source('qtek.deferred.gbuffer1.fragment')
+                    })
+                });
+                var mat2 = new Material({
+                    shader: new Shader({
+                        vertex: Shader.source('qtek.deferred.gbuffer.vertex'),
+                        fragment: Shader.source('qtek.deferred.gbuffer2.fragment')
+                    })
+                });
+                mat1.shader.define('vertex', 'FIRST_PASS');
+
+                if (nJoints > 0) {
+                    mat1.shader.define('vertex', 'SKINNING');
+                    mat1.shader.define('vertex', 'JOINT_COUNT', nJoints);
+                    mat2.shader.define('vertex', 'SKINNING');
+                    mat2.shader.define('vertex', 'JOINT_COUNT', nJoints);
+                }
+
+                obj = {
+                    material1: mat1,
+                    material2: mat2
+                };
+
+                gBufferMaterials[nJoints] = obj;
+            }
+            obj.used = true;
+
+            return obj;
+        },
+
+        _resetGBufferMaterials: function () {
+            for (var key in this._gBufferMaterials) {
+                this._gBufferMaterials[key].used = false;
+            }
+        },
+
+        _cleanGBufferMaterials: function (gl) {
+            for (var key in this._gBufferMaterials) {
+                var obj = this._gBufferMaterials[key];
+                if (!obj.used) {
+                    obj.material1.dispose(gl);
+                    obj.material2.dispose(gl);
+                }
+            }
+        },
+
+        _replaceGBufferMat: function (queue, pass) {
+            for (var i = 0; i < queue.length; i++) {
+                var renderable = queue[i];
+
+                if (pass === 1) {
+                    renderable.__standardMat = renderable.material;
+                }
+
+                var matObj = this._getMaterial(
+                    renderable.joints ? renderable.joints.length : 0,
+                    false
+                );
+                renderable.material = pass === 1 ? matObj.material1 : matObj.material2;
+            }
+        },
+
+        _restoreMaterial: function (queue) {
+            for (var i = 0; i < queue.length; i++) {
+                var renderable = queue[i];
+
+                if (renderable.__standardMat) {
+                    renderable.material = renderable.__standardMat;
+                }
+            }
+        },
+
+        dispose: function (gl) {
+            for (var name in this._gBufferMaterials) {
+                var matObj = this._gBufferMaterials[name];
+                matObj.material1.dispose(gl);
+                matObj.material2.dispose(gl);
+            }
         }
-        if (enableTargetTexture3) {
-
-            // Pass 2
-            frameBuffer.attach(this._gBufferTex3);
-            frameBuffer.bind(renderer);
-
-            if (viewport) {
-                var dpr = viewport.devicePixelRatio;
-                // use scissor to make sure only clear the viewport
-                gl.enable(gl.SCISSOR_TEST);
-                gl.scissor(viewport.x * dpr, viewport.y * dpr, viewport.width * dpr, viewport.height * dpr);
-            }
-            gl.clear(gl.COLOR_BUFFER_BIT | gl.DEPTH_BUFFER_BIT);
-            if (viewport) {
-                gl.disable(gl.SCISSOR_TEST);
-            }
-
-            this._replaceGBufferMat(opaqueQueue, 2);
-            renderer.beforeRenderObject = getBeforeRenderHook2(
-                gl,
-                this._defaultDiffuseMap,
-                this._defaultMetalnessMap
-            );
-            renderer.renderQueue(opaqueQueue, camera);
-
-        }
-
-        renderer.bindSceneRendering(null);
-
-        renderer.beforeRenderObject = oldBeforeRender;
-        this._cleanGBufferMaterials(renderer.gl);
-        this._restoreMaterial(opaqueQueue);
-
-        frameBuffer.unbind(renderer);
-    },
-
-    renderDebug: function (renderer, camera, type, viewport) {
-        var debugTypes = {
-            normal: 0,
-            depth: 1,
-            position: 2,
-            glossiness: 3,
-            metalness: 4,
-            albedo: 5
-        };
-        if (debugTypes[type] == null) {
-            console.warn('Unkown type "' + type + '"');
-            // Default use normal
-            type = 'normal';
-        }
-
-        renderer.saveClear();
-        renderer.saveViewport();
-        renderer.clearBit = renderer.gl.DEPTH_BUFFER_BIT;
-
-        if (viewport) {
-            renderer.setViewport(viewport);
-        }
-        var viewProjectionInv = new Matrix4();
-        Matrix4.multiply(viewProjectionInv, camera.worldTransform, camera.invProjectionMatrix);
-
-        var debugPass = this._debugPass;
-        debugPass.setUniform('viewportSize', [renderer.getWidth(), renderer.getHeight()]);
-        debugPass.setUniform('gBufferTexture1', this._gBufferTex1);
-        debugPass.setUniform('gBufferTexture2', this._gBufferTex2);
-        debugPass.setUniform('gBufferTexture3', this._gBufferTex3);
-        debugPass.setUniform('debug', debugTypes[type]);
-        debugPass.setUniform('viewProjectionInv', viewProjectionInv._array);
-        debugPass.render(renderer);
-
-        renderer.restoreViewport();
-        renderer.restoreClear();
-    },
-
-    getTargetTexture1: function () {
-        return this._gBufferTex1;
-    },
-
-    getTargetTexture2: function () {
-        return this._gBufferTex2;
-    },
-
-    getTargetTexture3: function () {
-        return this._gBufferTex3;
-    },
-
-    _getMaterial: function (nJoints) {
-        var gBufferMaterials = this._gBufferMaterials;
-        var obj = gBufferMaterials[nJoints];
-        if (!obj) {
-            var mat1 = new Material({
-                shader: new Shader({
-                    vertex: Shader.source('qtek.deferred.gbuffer.vertex'),
-                    fragment: Shader.source('qtek.deferred.gbuffer1.fragment')
-                })
-            });
-            var mat2 = new Material({
-                shader: new Shader({
-                    vertex: Shader.source('qtek.deferred.gbuffer.vertex'),
-                    fragment: Shader.source('qtek.deferred.gbuffer2.fragment')
-                })
-            });
-            mat1.shader.define('vertex', 'FIRST_PASS');
-
-            if (nJoints > 0) {
-                mat1.shader.define('vertex', 'SKINNING');
-                mat1.shader.define('vertex', 'JOINT_COUNT', nJoints);
-                mat2.shader.define('vertex', 'SKINNING');
-                mat2.shader.define('vertex', 'JOINT_COUNT', nJoints);
-            }
-
-            obj = {
-                material1: mat1,
-                material2: mat2
-            };
-
-            gBufferMaterials[nJoints] = obj;
-        }
-        obj.used = true;
-
-        return obj;
-    },
-
-    _resetGBufferMaterials: function () {
-        for (var key in this._gBufferMaterials) {
-            this._gBufferMaterials[key].used = false;
-        }
-    },
-
-    _cleanGBufferMaterials: function (gl) {
-        for (var key in this._gBufferMaterials) {
-            var obj = this._gBufferMaterials[key];
-            if (!obj.used) {
-                obj.material1.dispose(gl);
-                obj.material2.dispose(gl);
-            }
-        }
-    },
-
-    _replaceGBufferMat: function (queue, pass) {
-        for (var i = 0; i < queue.length; i++) {
-            var renderable = queue[i];
-
-            if (pass === 1) {
-                renderable.__standardMat = renderable.material;
-            }
-
-            var matObj = this._getMaterial(
-                renderable.joints ? renderable.joints.length : 0,
-                false
-            );
-            renderable.material = pass === 1 ? matObj.material1 : matObj.material2;
-        }
-    },
-
-    _restoreMaterial: function (queue) {
-        for (var i = 0; i < queue.length; i++) {
-            var renderable = queue[i];
-
-            if (renderable.__standardMat) {
-                renderable.material = renderable.__standardMat;
-            }
-        }
-    },
-
-    dispose: function (gl) {
-        for (var name in this._gBufferMaterials) {
-            var matObj = this._gBufferMaterials[name];
-            matObj.material1.dispose(gl);
-            matObj.material2.dispose(gl);
-        }
-    }
-});
-
-export default GBuffer;+    });
+
+    return GBuffer;
+});