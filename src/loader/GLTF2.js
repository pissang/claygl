--- conflicted
+++ resolved
@@ -4,89 +4,6 @@
  *
  * TODO Morph targets
  */
-<<<<<<< HEAD
-import Base from '../core/Base';
-import request from '../core/request';
-import util from '../core/util';
-import vendor from '../core/vendor';
-
-import Scene from '../Scene';
-import Material from '../Material';
-import StandardMaterial from '../StandardMaterial';
-import Mesh from '../Mesh';
-import Node from '../Node';
-import Texture from '../Texture';
-import Texture2D from '../Texture2D';
-import shaderLibrary from '../shader/library';
-import Skeleton from '../Skeleton';
-import Joint from '../Joint';
-import PerspectiveCamera from '../camera/Perspective';
-import OrthographicCamera from '../camera/Orthographic';
-import glenum from '../core/glenum';
-
-import Vector3 from '../math/Vector3';
-import Quaternion from '../math/Quaternion';
-import BoundingBox from '../math/BoundingBox';
-
-import SamplerClip from '../animation/SamplerClip';
-
-import StaticGeometry from '../StaticGeometry';
-
-// Import builtin shader
-import '../shader/builtin';
-
-var semanticAttributeMap = {
-    'NORMAL': 'normal',
-    'POSITION': 'position',
-    'TEXCOORD_0': 'texcoord0',
-    'TEXCOORD_1': 'texcoord1',
-    'WEIGHTS_0': 'weight',
-    'JOINTS_0': 'joint',
-    'COLOR': 'color'
-};
-
-var ARRAY_CTOR_MAP = {
-    5120: vendor.Int8Array,
-    5121: vendor.Uint8Array,
-    5122: vendor.Int16Array,
-    5123: vendor.Uint16Array,
-    5125: vendor.Uint32Array,
-    5126: vendor.Float32Array
-};
-var SIZE_MAP = {
-    SCALAR: 1,
-    VEC2: 2,
-    VEC3: 3,
-    VEC4: 4,
-    MAT2: 4,
-    MAT3: 9,
-    MAT4: 16
-};
-
-function getAccessorData(json, lib, accessorIdx, isIndices) {
-    var accessorInfo = json.accessors[accessorIdx];
-
-    var bufferViewInfo = json.bufferViews[accessorInfo.bufferView];
-    var buffer = lib.buffers[bufferViewInfo.buffer];
-    var byteOffset = (bufferViewInfo.byteOffset || 0) + (accessorInfo.byteOffset || 0);
-    var ArrayCtor = ARRAY_CTOR_MAP[accessorInfo.componentType] || vendor.Float32Array;
-
-    var size = isIndices ? 1 : SIZE_MAP[accessorInfo.type];
-    var arr = new ArrayCtor(buffer, byteOffset, size * accessorInfo.count);
-
-    var quantizeExtension = accessorInfo.extensions && accessorInfo.extensions['WEB3D_quantized_attributes'];
-    if (quantizeExtension) {
-        var decodedArr = new vendor.Float32Array(size * accessorInfo.count);
-        var decodeMatrix = quantizeExtension.decodeMatrix;
-        var decodeOffset, decodeScale;
-        var decodeOffset = new Array(size);
-        var decodeScale = new Array(size);
-        for (var k = 0; k < size; k++) {
-            decodeOffset[k] = decodeMatrix[size * (size + 1) + k];
-            decodeScale[k] = decodeMatrix[k * (size + 1) + k];
-        }
-        for (var i = 0; i < accessorInfo.count; i++) {
-=======
 define(function (require) {
 
     'use strict';
@@ -167,180 +84,132 @@
             var decodeOffset, decodeScale;
             var decodeOffset = new Array(size);
             var decodeScale = new Array(size);
->>>>>>> f4ca4b81
             for (var k = 0; k < size; k++) {
-                decodedArr[i * size + k] = arr[i * size + k] * decodeScale[k] + decodeOffset[k];
-            }
+                decodeOffset[k] = decodeMatrix[size * (size + 1) + k];
+                decodeScale[k] = decodeMatrix[k * (size + 1) + k];
+            }
+            for (var i = 0; i < accessorInfo.count; i++) {
+                for (var k = 0; k < size; k++) {
+                    decodedArr[i * size + k] = arr[i * size + k] * decodeScale[k] + decodeOffset[k];
+                }
+            }
+
+            arr = decodedArr;
         }
-
-        arr = decodedArr;
+        return arr;
     }
-    return arr;
-}
-
-/**
- * @typedef {Object} qtek.loader.GLTF.IResult
- * @property {qtek.Scene} scene
- * @property {qtek.Node} rootNode
- * @property {Object.<string, qtek.Camera>} cameras
- * @property {Object.<string, qtek.Texture>} textures
- * @property {Object.<string, qtek.Material>} materials
- * @property {Object.<string, qtek.Skeleton>} skeletons
- * @property {Object.<string, qtek.Mesh>} meshes
- * @property {qtek.animation.SkinningClip} clip
- */
-
-/**
- * @constructor qtek.loader.GLTF
- * @extends qtek.core.Base
- */
-var GLTFLoader = Base.extend(
-/** @lends qtek.loader.GLTF# */
-{
+
     /**
-     * @type {qtek.Node}
+     * @typedef {Object} qtek.loader.GLTF.IResult
+     * @property {qtek.Scene} scene
+     * @property {qtek.Node} rootNode
+     * @property {Object.<string, qtek.Camera>} cameras
+     * @property {Object.<string, qtek.Texture>} textures
+     * @property {Object.<string, qtek.Material>} materials
+     * @property {Object.<string, qtek.Skeleton>} skeletons
+     * @property {Object.<string, qtek.Mesh>} meshes
+     * @property {qtek.animation.SkinningClip} clip
      */
-    rootNode: null,
+
     /**
-     * @type {string}
+     * @constructor qtek.loader.GLTF
+     * @extends qtek.core.Base
      */
-    rootPath: null,
-
-    /**
-     * @type {string}
-     */
-    textureRootPath: null,
-
-    /**
-     * @type {string}
-     */
-    bufferRootPath: null,
-
-    /**
-     * @type {string}
-     */
-    shaderName: 'qtek.standard',
-
-    /**
-     * @type {string}
-     */
-    useStandardMaterial: false,
-
-    /**
-     * @type {boolean}
-     */
-    includeCamera: true,
-
-    /**
-     * @type {boolean}
-     */
-    includeAnimation: true,
-    /**
-     * @type {boolean}
-     */
-    includeMesh: true,
-    /**
-     * @type {boolean}
-     */
-    includeTexture: true,
-
-    /**
-     * @type {string}
-     */
-    crossOrigin: '',
-    /**
-     * @type {boolean}
-     */
-    // PENDING
-    // https://github.com/KhronosGroup/glTF/issues/674
-    textureFlipY: false,
-
-    shaderLibrary: null
-},
-function () {
-    if (!this.shaderLibrary) {
-        this.shaderLibrary = shaderLibrary.createLibrary();
-    }
-},
-/** @lends qtek.loader.GLTF.prototype */
-{
-    /**
-     * @param  {string} url
-     */
-    load: function (url) {
-        var self = this;
-
-        if (this.rootPath == null) {
-            this.rootPath = url.slice(0, url.lastIndexOf('/'));
+    var GLTFLoader = Base.extend(
+    /** @lends qtek.loader.GLTF# */
+    {
+        /**
+         * @type {qtek.Node}
+         */
+        rootNode: null,
+        /**
+         * @type {string}
+         */
+        rootPath: null,
+
+        /**
+         * @type {string}
+         */
+        textureRootPath: null,
+
+        /**
+         * @type {string}
+         */
+        bufferRootPath: null,
+
+        /**
+         * @type {string}
+         */
+        shaderName: 'qtek.standard',
+
+        /**
+         * @type {string}
+         */
+        useStandardMaterial: false,
+
+        /**
+         * @type {boolean}
+         */
+        includeCamera: true,
+
+        /**
+         * @type {boolean}
+         */
+        includeAnimation: true,
+        /**
+         * @type {boolean}
+         */
+        includeMesh: true,
+        /**
+         * @type {boolean}
+         */
+        includeTexture: true,
+
+        /**
+         * @type {string}
+         */
+        crossOrigin: '',
+        /**
+         * @type {boolean}
+         */
+        // PENDING
+        // https://github.com/KhronosGroup/glTF/issues/674
+        textureFlipY: false,
+
+        shaderLibrary: null
+    },
+    function () {
+        if (!this.shaderLibrary) {
+            this.shaderLibrary = shaderLibrary.createLibrary();
         }
-
-        request.get({
-            url: url,
-            onprogress: function (percent, loaded, total) {
-                self.trigger('progress', percent, loaded, total);
-            },
-            onerror: function (e) {
-                self.trigger('error', e);
-            },
-            responseType: 'text',
-            onload: function (data) {
-                self.parse(JSON.parse(data));
-            }
-        });
     },
-
-<<<<<<< HEAD
-    /**
-     * @param {Object} json
-     * @return {qtek.loader.GLTF.IResult}
-     */
-    parse: function (json) {
-        var self = this;
-
-        var lib = {
-            buffers: [],
-            materials: [],
-            textures: [],
-            meshes: [],
-            joints: [],
-            skeletons: [],
-            cameras: [],
-            nodes: [],
-            clips: []
-        };
-        // Mount on the root node if given
-        var rootNode = this.rootNode || new Scene();
-        
-        var loading = 0;
-        function checkLoad() {
-            loading--;
-            if (loading === 0) {
-                afterLoadBuffer();
-            }
-        }
-        // Load buffers
-        util.each(json.buffers, function (bufferInfo, idx) {
-            loading++;
-            var path = bufferInfo.uri;
-
-            self._loadBuffer(path, function (buffer) {
-                lib.buffers[idx] = buffer;
-                checkLoad();
-            }, checkLoad);
-        });
-
-        function getResult() {
-            return {
-                scene: self.rootNode ? null : rootNode,
-                rootNode: self.rootNode ? rootNode : null,
-                cameras: lib.cameras,
-                textures: lib.textures,
-                materials: lib.materials,
-                skeletons: lib.skeletons,
-                meshes: lib.meshes,
-                clips: lib.clips,
-                nodes: lib.nodes
-=======
+    /** @lends qtek.loader.GLTF.prototype */
+    {
+        /**
+         * @param  {string} url
+         */
+        load: function (url) {
+            var self = this;
+
+            if (this.rootPath == null) {
+                this.rootPath = url.slice(0, url.lastIndexOf('/'));
+            }
+
+            request.get({
+                url: url,
+                onprogress: function (percent, loaded, total) {
+                    self.trigger('progress', percent, loaded, total);
+                },
+                onerror: function (e) {
+                    self.trigger('error', e);
+                },
+                responseType: 'text',
+                onload: function (data) {
+                    self.parse(JSON.parse(data));
+                }
+            });
+        },
+
         /**
          * @param {Object} json
          * @return {qtek.loader.GLTF.IResult}
@@ -359,30 +228,28 @@
                 cameras: [],
                 nodes: [],
                 clips: []
->>>>>>> f4ca4b81
             };
-        }
-
-        function afterLoadBuffer() {
-            if (self.includeMesh) {
-                if (self.includeTexture) {
-                    self._parseTextures(json, lib);
-                }
-                self._parseMaterials(json, lib);
-                self._parseMeshes(json, lib);
-            }
-            self._parseNodes(json, lib);
-
-<<<<<<< HEAD
-            // Only support one scene.
-            if (json.scenes) {
-                var sceneInfo = json.scenes[json.scene];
-                if (sceneInfo) {
-                    for (var i = 0; i < sceneInfo.nodes.length; i++) {
-                        var node = lib.nodes[sceneInfo.nodes[i]];
-                        node.update();
-                        rootNode.add(node);
-=======
+            // Mount on the root node if given
+            var rootNode = this.rootNode || new Scene();
+            
+            var loading = 0;
+            function checkLoad() {
+                loading--;
+                if (loading === 0) {
+                    afterLoadBuffer();
+                }
+            }
+            // Load buffers
+            util.each(json.buffers, function (bufferInfo, idx) {
+                loading++;
+                var path = bufferInfo.uri;
+
+                self._loadBuffer(path, function (buffer) {
+                    lib.buffers[idx] = buffer;
+                    checkLoad();
+                }, checkLoad);
+            });
+
             function getResult() {
                 return {
                     scene: self.rootNode ? null : rootNode,
@@ -422,45 +289,22 @@
                             node.update();
                             rootNode.add(node);
                         }
->>>>>>> f4ca4b81
-                    }
-                }
-            }
-
-            if (self.includeMesh) {
-                self._parseSkins(json, lib);
-            }
-            
-            if (self.includeAnimation) {
-                self._parseAnimations(json, lib);
-            }
-            self.trigger('success', getResult());
-        }
-
-        return getResult();
-    },
-
-<<<<<<< HEAD
-    _loadBuffer: function (path, onsuccess, onerror) {
-        var rootPath = this.bufferRootPath;
-        if (rootPath == null) {
-            rootPath = this.rootPath;
-        }
-        if (rootPath) {
-            path = rootPath + '/' + path;
-        }
-        request.get({
-            url: path,
-            responseType: 'arraybuffer',
-            onload: function (buffer) {
-                onsuccess && onsuccess(buffer);
-            },
-            onerror: function (buffer) {
-                onerror && onerror(buffer);
-            }
-        });
-    },
-=======
+                    }
+                }
+
+                if (self.includeMesh) {
+                    self._parseSkins(json, lib);
+                }
+                
+                if (self.includeAnimation) {
+                    self._parseAnimations(json, lib);
+                }
+                self.trigger('success', getResult());
+            }
+
+            return getResult();
+        },
+
         /**
          * Binary file path resolver. User can override it
          * @param {string} path
@@ -497,40 +341,17 @@
                 }
             });
         },
->>>>>>> f4ca4b81
-
-    // https://github.com/KhronosGroup/glTF/issues/100
-    // https://github.com/KhronosGroup/glTF/issues/193
-    _parseSkins: function (json, lib) {
-
-        // Create skeletons and joints
-        var haveInvBindMatrices = false;
-        util.each(json.skins, function (skinInfo, idx) {
-            var skeleton = new Skeleton({
-                name: skinInfo.name
-            });
-            for (var i = 0; i < skinInfo.joints.length; i++) {
-                var nodeIdx = skinInfo.joints[i];
-                var node = lib.nodes[nodeIdx];
-                var joint = new Joint({
-                    name: node.name,
-                    node: node,
-                    index: skeleton.joints.length
+
+        // https://github.com/KhronosGroup/glTF/issues/100
+        // https://github.com/KhronosGroup/glTF/issues/193
+        _parseSkins: function (json, lib) {
+
+            // Create skeletons and joints
+            var haveInvBindMatrices = false;
+            util.each(json.skins, function (skinInfo, idx) {
+                var skeleton = new Skeleton({
+                    name: skinInfo.name
                 });
-<<<<<<< HEAD
-                skeleton.joints.push(joint);
-            }
-            skeleton.relativeRootNode = lib.nodes[skinInfo.skeleton] || this.rootNode;
-            if (skinInfo.inverseBindMatrices) {
-                haveInvBindMatrices = true;
-                var IBMInfo = json.accessors[skinInfo.inverseBindMatrices];
-                var bufferViewName = IBMInfo.bufferView;
-                var bufferViewInfo = json.bufferViews[bufferViewName];
-                var buffer = lib.buffers[bufferViewInfo.buffer];
-
-                var offset = (IBMInfo.byteOffset || 0) + (bufferViewInfo.byteOffset || 0);
-                var size = IBMInfo.count * 16;
-=======
                 for (var i = 0; i < skinInfo.joints.length; i++) {
                     var nodeIdx = skinInfo.joints[i];
                     var node = lib.nodes[nodeIdx];
@@ -549,64 +370,64 @@
 
                     var offset = IBMInfo.byteOffset || 0;
                     var size = IBMInfo.count * 16;
->>>>>>> f4ca4b81
-
-                var array = new vendor.Float32Array(buffer, offset, size);
-
-                skeleton.setJointMatricesArray(array);
-            }
-            else {
-                skeleton.updateJointMatrices();
-            }
-            lib.skeletons[idx] = skeleton;
-        }, this);
-
-        var shaderLib = this.shaderLibrary;
-        var shaderName = this.shaderName;
-        function enableSkinningForMesh(mesh, skeleton, jointIndices) {
-            mesh.skeleton = skeleton;
-            mesh.joints = jointIndices;
-            // Make sure meshs with different joints not have same material.
-            var originalShader = mesh.material.shader;
-            var material = mesh.material.clone();
-            mesh.material = material;
-            if (material instanceof StandardMaterial) {
-                material.jointCount = jointIndices.length;
-            }
-            else {
-                material.shader = shaderLib.get(
-                    shaderName, {
-                        textures: originalShader.getEnabledTextures(),
-                        vertexDefines: {
-                            SKINNING: null,
-                            JOINT_COUNT: jointIndices.length
-                        }
-                    }
-                );
-            }
-        }
-
-        function getJointIndex(joint) {
-            return joint.index;
-        }
-
-        util.each(json.nodes, function (nodeInfo, nodeIdx) {
-            if (nodeInfo.skin != null) {
-                var skinIdx = nodeInfo.skin;
-                var skeleton = lib.skeletons[skinIdx];
-
-                var node = lib.nodes[nodeIdx];
-                var jointIndices = skeleton.joints.map(getJointIndex);
-                if (node instanceof Mesh) {
-                    enableSkinningForMesh(node, skeleton, jointIndices);
-                }
-<<<<<<< HEAD
+
+                    var array = new vendor.Float32Array(buffer, offset, size);
+
+                    skeleton.setJointMatricesArray(array);
+                }
                 else {
-                    // Mesh have multiple primitives
-                    var children = node.children();
-                    for (var i = 0; i < children.length; i++) {
-                        enableSkinningForMesh(children[i], skeleton, jointIndices);
-=======
+                    skeleton.updateJointMatrices();
+                }
+                lib.skeletons[idx] = skeleton;
+            }, this);
+
+            var shaderLib = this.shaderLibrary;
+            var shaderName = this.shaderName;
+            function enableSkinningForMesh(mesh, skeleton, jointIndices) {
+                mesh.skeleton = skeleton;
+                mesh.joints = jointIndices;
+                // Make sure meshs with different joints not have same material.
+                var originalShader = mesh.material.shader;
+                var material = mesh.material.clone();
+                mesh.material = material;
+                if (material instanceof StandardMaterial) {
+                    material.jointCount = jointIndices.length;
+                }
+                else {
+                    material.shader = shaderLib.get(
+                        shaderName, {
+                            textures: originalShader.getEnabledTextures(),
+                            vertexDefines: {
+                                SKINNING: null,
+                                JOINT_COUNT: jointIndices.length
+                            }
+                        }
+                    );
+                }
+            }
+
+            function getJointIndex(joint) {
+                return joint.index;
+            }
+
+            util.each(json.nodes, function (nodeInfo, nodeIdx) {
+                if (nodeInfo.skin != null) {
+                    var skinIdx = nodeInfo.skin;
+                    var skeleton = lib.skeletons[skinIdx];
+
+                    var node = lib.nodes[nodeIdx];
+                    var jointIndices = skeleton.joints.map(getJointIndex);
+                    if (node instanceof Mesh) {
+                        enableSkinningForMesh(node, skeleton, jointIndices);
+                    }
+                    else {
+                        // Mesh have multiple primitives
+                        var children = node.children();
+                        for (var i = 0; i < children.length; i++) {
+                            enableSkinningForMesh(children[i], skeleton, jointIndices);
+                        }
+                    }
+                }
             }, this);
         },
 
@@ -619,193 +440,138 @@
                     var value = samplerInfo[name];
                     if (value != null) {
                         parameters[name] = value;
->>>>>>> f4ca4b81
-                    }
-                }
-            }
-        }, this);
-    },
-
-<<<<<<< HEAD
-    _parseTextures: function (json, lib) {
-        var rootPath = this.textureRootPath;
-        if (rootPath == null) {
-            rootPath = this.rootPath;
-        }
-        util.each(json.textures, function (textureInfo, idx){
-            // samplers is optional
-            var samplerInfo = (json.samplers && json.samplers[textureInfo.sampler]) || {};
-            var parameters = {};
-            ['wrapS', 'wrapT', 'magFilter', 'minFilter'].forEach(function (name) {
-                var value = samplerInfo[name];
-                if (value != null) {
-                    parameters[name] = value;
-=======
+                    }
+                });
+                util.defaults(parameters, {
+                    wrapS: Texture.REPEAT,
+                    wrapT: Texture.REPEAT,
+                    flipY: this.textureFlipY
+                });
+
+                var target = textureInfo.target || glenum.TEXTURE_2D;
+                var format = textureInfo.format;
+                if (format != null) {
+                    parameters.format = format;
+                }
+
                 if (target === glenum.TEXTURE_2D) {
                     var texture = new Texture2D(parameters);
                     var imageInfo = json.images[textureInfo.source];
                     texture.load(this.resolveTexturePath(imageInfo.uri), this.crossOrigin);
                     lib.textures[idx] = texture;
->>>>>>> f4ca4b81
-                }
-            });
-            util.defaults(parameters, {
-                wrapS: Texture.REPEAT,
-                wrapT: Texture.REPEAT,
-                flipY: this.textureFlipY
-            });
-
-            var target = textureInfo.target || glenum.TEXTURE_2D;
-            var format = textureInfo.format;
-            if (format != null) {
-                parameters.format = format;
-            }
-
-            if (target === glenum.TEXTURE_2D) {
-                var texture = new Texture2D(parameters);
-                var imageInfo = json.images[textureInfo.source];
-                texture.load(util.relative2absolute(imageInfo.uri, rootPath), this.crossOrigin);
-                lib.textures[idx] = texture;
-            }
-        }, this);
-    },
-
-    _KHRCommonMaterialToStandard: function (materialInfo, lib) {
-        var uniforms = {};
-        var commonMaterialInfo = materialInfo.extensions['KHR_materials_common'];
-        uniforms = commonMaterialInfo.values || {};
-        
-        if (typeof uniforms.diffuse === 'number') {
-            uniforms.diffuse = lib.textures[uniforms.diffuse] || null;
-        }
-        if (typeof uniforms.emission === 'number') {
-            uniforms.emission = lib.textures[uniforms.emission] || null;
-        }
-
-        var enabledTextures = [];
-        if (uniforms['diffuse'] instanceof Texture2D) {
-            enabledTextures.push('diffuseMap');
-        }
-        if (materialInfo.normalTexture) {
-            enabledTextures.push('normalMap');
-        }
-        if (uniforms['emission'] instanceof Texture2D) {
-            enabledTextures.push('emissiveMap');
-        }
-        var material;
-        var isStandardMaterial = this.useStandardMaterial;
-        if (isStandardMaterial) {
-            material = new StandardMaterial({
-                name: materialInfo.name,
-                doubleSided: materialInfo.doubleSided
-            });
-        }
-        else {
-            var fragmentDefines = {
-                USE_ROUGHNESS: null,
-                USE_METALNESS: null
-            };
-            if (materialInfo.doubleSided) {
-                fragmentDefines.DOUBLE_SIDED = null;
-            }
-            material = new Material({
-                name: materialInfo.name,
-                shader: this.shaderLibrary.get(this.shaderName, {
-                    fragmentDefines: fragmentDefines,
-                    textures: enabledTextures
-                })
-            });
-        }
-
-        if (uniforms.transparent) {
-            material.depthMask = false;
-            material.depthTest = true;
-            material.transparent = true;
-        }
-
-        var diffuseProp = uniforms['diffuse'];
-        if (diffuseProp) {
-            // Color
-            if (diffuseProp instanceof Array) {
-                diffuseProp = diffuseProp.slice(0, 3);
-                isStandardMaterial ? (material.color = diffuseProp)
-                    : material.set('color', diffuseProp);
-            }
-            else { // Texture
-                isStandardMaterial ? (material.diffuseMap = diffuseProp)
-                    : material.set('diffuseMap', diffuseProp);
-            }
-        }
-        var emissionProp = uniforms['emission'];
-        if (emissionProp != null) {
-            // Color
-            if (emissionProp instanceof Array) {
-                emissionProp = emissionProp.slice(0, 3);
-                isStandardMaterial ? (material.emission = emissionProp)
-                    : material.set('emission', emissionProp);
-            }
-            else { // Texture
-                isStandardMaterial ? (material.emissiveMap = emissionProp)
-                    : material.set('emissiveMap', emissionProp);
-            }
-        }
-        if (materialInfo.normalTexture != null) {
-            // TODO texCoord
-            var normalTextureIndex = materialInfo.normalTexture.index;
+                }
+            }, this);
+        },
+
+        _KHRCommonMaterialToStandard: function (materialInfo, lib) {
+            var uniforms = {};
+            var commonMaterialInfo = materialInfo.extensions['KHR_materials_common'];
+            uniforms = commonMaterialInfo.values || {};
+            
+            if (typeof uniforms.diffuse === 'number') {
+                uniforms.diffuse = lib.textures[uniforms.diffuse] || null;
+            }
+            if (typeof uniforms.emission === 'number') {
+                uniforms.emission = lib.textures[uniforms.emission] || null;
+            }
+
+            var enabledTextures = [];
+            if (uniforms['diffuse'] instanceof Texture2D) {
+                enabledTextures.push('diffuseMap');
+            }
+            if (materialInfo.normalTexture) {
+                enabledTextures.push('normalMap');
+            }
+            if (uniforms['emission'] instanceof Texture2D) {
+                enabledTextures.push('emissiveMap');
+            }
+            var material;
+            var isStandardMaterial = this.useStandardMaterial;
             if (isStandardMaterial) {
-                material.normalMap = lib.textures[normalTextureIndex] || null;
+                material = new StandardMaterial({
+                    name: materialInfo.name,
+                    doubleSided: materialInfo.doubleSided
+                });
             }
             else {
-                material.set('normalMap', lib.textures[normalTextureIndex] || null);
-            }
-        }
-        if (uniforms['shininess'] != null) {
-            var glossiness = Math.log(uniforms['shininess']) / Math.log(8192);
-            // Uniform glossiness
-            material.set('glossiness', glossiness);
-            material.set('roughness', 1 - glossiness);
-        }
-        else {
-            material.set('glossiness', 0.5);
-            material.set('roughness', 0.5);
-        }
-        if (uniforms['specular'] != null) {
-            material.set('specularColor', uniforms['specular'].slice(0, 3));
-        }
-        if (uniforms['transparency'] != null) {
-            material.set('alpha', uniforms['transparency']);
-        }
-
-        return material;
-    },
-
-<<<<<<< HEAD
-    _pbrToStandard: function (materialInfo, lib) {
-        var alphaTest = materialInfo.alphaMode === 'MASK';
-        var metallicRoughnessMatInfo = materialInfo.pbrMetallicRoughness;
-
-        var isStandardMaterial = this.useStandardMaterial;
-        var material;
-        var diffuseMap, roughnessMap, metalnessMap, normalMap, emissiveMap;
-        var enabledTextures = [];
-            // TODO texCoord
-        if (metallicRoughnessMatInfo.baseColorTexture) {
-            diffuseMap = lib.textures[metallicRoughnessMatInfo.baseColorTexture.index] || null;
-            enabledTextures.push('diffuseMap');
-        }
-        if (metallicRoughnessMatInfo.metallicRoughnessTexture) {
-            roughnessMap = lib.textures[metallicRoughnessMatInfo.metallicRoughnessTexture.index] || null;
-            enabledTextures.push('metalnessMap', 'roughnessMap');
-        }
-        if (materialInfo.normalTexture) {
-            normalMap = lib.textures[materialInfo.normalTexture.index] || null;
-            enabledTextures.push('normalMap');
-        }
-        if (materialInfo.emissiveTexture) {
-            emissiveMap = lib.textures[materialInfo.emissiveTexture.index] || null;
-            enabledTextures.push('emissiveMap');
-        }
-=======
+                var fragmentDefines = {
+                    USE_ROUGHNESS: null,
+                    USE_METALNESS: null
+                };
+                if (materialInfo.doubleSided) {
+                    fragmentDefines.DOUBLE_SIDED = null;
+                }
+                material = new Material({
+                    name: materialInfo.name,
+                    shader: this.shaderLibrary.get(this.shaderName, {
+                        fragmentDefines: fragmentDefines,
+                        textures: enabledTextures
+                    })
+                });
+            }
+
+            if (uniforms.transparent) {
+                material.depthMask = false;
+                material.depthTest = true;
+                material.transparent = true;
+            }
+
+            var diffuseProp = uniforms['diffuse'];
+            if (diffuseProp) {
+                // Color
+                if (diffuseProp instanceof Array) {
+                    diffuseProp = diffuseProp.slice(0, 3);
+                    isStandardMaterial ? (material.color = diffuseProp)
+                        : material.set('color', diffuseProp);
+                }
+                else { // Texture
+                    isStandardMaterial ? (material.diffuseMap = diffuseProp)
+                        : material.set('diffuseMap', diffuseProp);
+                }
+            }
+            var emissionProp = uniforms['emission'];
+            if (emissionProp != null) {
+                // Color
+                if (emissionProp instanceof Array) {
+                    emissionProp = emissionProp.slice(0, 3);
+                    isStandardMaterial ? (material.emission = emissionProp)
+                        : material.set('emission', emissionProp);
+                }
+                else { // Texture
+                    isStandardMaterial ? (material.emissiveMap = emissionProp)
+                        : material.set('emissiveMap', emissionProp);
+                }
+            }
+            if (materialInfo.normalTexture != null) {
+                // TODO texCoord
+                var normalTextureIndex = materialInfo.normalTexture.index;
+                if (isStandardMaterial) {
+                    material.normalMap = lib.textures[normalTextureIndex] || null;
+                }
+                else {
+                    material.set('normalMap', lib.textures[normalTextureIndex] || null);
+                }
+            }
+            if (uniforms['shininess'] != null) {
+                var glossiness = Math.log(uniforms['shininess']) / Math.log(8192);
+                // Uniform glossiness
+                material.set('glossiness', glossiness);
+                material.set('roughness', 1 - glossiness);
+            }
+            else {
+                material.set('glossiness', 0.5);
+                material.set('roughness', 0.5);
+            }
+            if (uniforms['specular'] != null) {
+                material.set('specularColor', uniforms['specular'].slice(0, 3));
+            }
+            if (uniforms['transparency'] != null) {
+                material.set('alpha', uniforms['transparency']);
+            }
+
+            return material;
+        },
+
         _pbrMetallicRoughnessToStandard: function (materialInfo, metallicRoughnessMatInfo, lib) {
             var alphaTest = materialInfo.alphaMode === 'MASK';
 
@@ -884,69 +650,16 @@
                 });
                 material.set(commonProperties);
             }
->>>>>>> f4ca4b81
-
-        var commonProperties = {
-            diffuseMap: diffuseMap || null,
-            roughnessMap: roughnessMap || null,
-            metalnessMap: metalnessMap || null,
-            normalMap: normalMap || null,
-            emissiveMap: emissiveMap || null,
-            color: metallicRoughnessMatInfo.baseColorFactor || [1, 1, 1],
-            metalness: metallicRoughnessMatInfo.metallicFactor || 0,
-            roughness: metallicRoughnessMatInfo.roughnessFactor || 0,
-            emission: materialInfo.emissiveFactor || [0, 0, 0]
-        }
-        if (commonProperties.roughnessMap) {
-            // In glTF metallicFactor will do multiply, which is different from StandardMaterial.
-            // So simply ignore it
-            commonProperties.metalness = 0.5;
-            commonProperties.roughness = 0.5;
-        }
-        if (isStandardMaterial) {
-            material = new StandardMaterial(util.extend({
-                name: materialInfo.name,
-                alphaTest: alphaTest,
-                doubleSided: materialInfo.doubleSided,
-                // G channel
-                roughnessChannel: 1,
-                // B Channel
-                metalnessChannel: 2
-            }, commonProperties));
-        }
-        else {
-            var fragmentDefines = {
-                ROUGHNESS_CHANNEL: 1,
-                METALNESS_CHANNEL: 2,
-                USE_ROUGHNESS: null,
-                USE_METALNESS: null
-            };
-            if (alphaTest) {
-                fragmentDefines.ALPHA_TEST = null;
-            }
-            if (materialInfo.doubleSided) {
-                fragmentDefines.DOUBLE_SIDED = null;
-            }
-            material = new Material({
-                name: materialInfo.name,
-                shader: this.shaderLibrary.get(this.shaderName, {
-                    fragmentDefines: fragmentDefines,
-                    textures: enabledTextures
-                })
-            });
-            material.set(commonProperties);
-        }
-
-        if (materialInfo.alphaMode === 'BLEND') {
-            material.depthMask = false;
-            material.depthTest = true;
-            material.transparent = true;
-        }
-
-<<<<<<< HEAD
-        return material;
-    },
-=======
+
+            if (materialInfo.alphaMode === 'BLEND') {
+                material.depthMask = false;
+                material.depthTest = true;
+                material.transparent = true;
+            }
+
+            return material;
+        },
+
         _pbrSpecularGlossinessToStandard: function (materialInfo, specularGlossinessMatInfo, lib) {
             var alphaTest = materialInfo.alphaMode === 'MASK';
             
@@ -1038,195 +751,156 @@
                 }
             }, this);
         },
->>>>>>> f4ca4b81
-
-    _parseMaterials: function (json, lib) {
-        util.each(json.materials, function (materialInfo, idx) {
-            if (materialInfo.extensions && materialInfo.extensions['KHR_materials_common']) {
-                lib.materials[idx] = this._KHRCommonMaterialToStandard(materialInfo, lib);
-            }
-            else if (materialInfo.pbrMetallicRoughness) {
-                lib.materials[idx] = this._pbrToStandard(materialInfo, lib);
-            }
-            // TODO
-        }, this);
-    },
-
-    _parseMeshes: function (json, lib) {
-        var self = this;
-
-        util.each(json.meshes, function (meshInfo, idx) {
-            lib.meshes[idx] = [];
-            // Geometry
-            for (var pp = 0; pp < meshInfo.primitives.length; pp++) {
-                var primitiveInfo = meshInfo.primitives[pp];
-                var geometry = new StaticGeometry({
-                    // PENDIGN
-                    name: meshInfo.name,
-                    boundingBox: new BoundingBox()
-                });
-                // Parse attributes
-                var semantics = Object.keys(primitiveInfo.attributes);
-                for (var ss = 0; ss < semantics.length; ss++) {
-                    var semantic = semantics[ss];
-                    var accessorIdx = primitiveInfo.attributes[semantic];
-                    var attributeInfo = json.accessors[accessorIdx];
-                    var attributeName = semanticAttributeMap[semantic];
-                    if (!attributeName) {
-                        continue;
-                    }
-                    var size = SIZE_MAP[attributeInfo.type];
-                    var attributeArray = getAccessorData(json, lib, accessorIdx);
-                    // WebGL attribute buffer not support uint32.
-                    // Direct use Float32Array may also have issue.
-                    if (attributeArray instanceof vendor.Uint32Array) {
-                        attributeArray = new Float32Array(attributeArray);
-                    }
-                    if (semantic === 'WEIGHTS_0' && size === 4) {
-                        // Weight data in QTEK has only 3 component, the last component can be evaluated since it is normalized
-                        var weightArray = new attributeArray.constructor(attributeInfo.count * 3);
-                        for (var i = 0; i < attributeInfo.count; i++) {
-                            weightArray[i * 3] = attributeArray[i * 4];
-                            weightArray[i * 3 + 1] = attributeArray[i * 4 + 1];
-                            weightArray[i * 3 + 2] = attributeArray[i * 4 + 2];
-                        }
-                        geometry.attributes[attributeName].value = weightArray;
-                    }
-                    else {
-                        geometry.attributes[attributeName].value = attributeArray;
-                    }
-                    var attributeType = 'float';
-                    if (attributeArray instanceof vendor.Uint16Array) {
-                        attributeType = 'ushort';
-                    }
-                    else if (attributeArray instanceof vendor.Int16Array) {
-                        attributeType = 'short';
-                    }
-                    else if (attributeArray instanceof vendor.Uint8Array) {
-                        attributeType = 'ubyte';
-                    }
-                    else if (attributeArray instanceof vendor.Int8Array) {
-                        attributeType = 'byte';
-                    }
-                    geometry.attributes[attributeName].type = attributeType;
-
-                    if (semantic === 'POSITION') {
-                        // Bounding Box
-                        var min = attributeInfo.min;
-                        var max = attributeInfo.max;
-                        if (min) {
-                            geometry.boundingBox.min.set(min[0], min[1], min[2]);
-                        }
-                        if (max) {
-                            geometry.boundingBox.max.set(max[0], max[1], max[2]);
-                        }
-                    }
-                }
-
-<<<<<<< HEAD
-                // Parse indices
-                geometry.indices = getAccessorData(json, lib, primitiveInfo.indices, true);
-=======
+
+        _parseMeshes: function (json, lib) {
+            var self = this;
+
+            util.each(json.meshes, function (meshInfo, idx) {
+                lib.meshes[idx] = [];
+                // Geometry
+                for (var pp = 0; pp < meshInfo.primitives.length; pp++) {
+                    var primitiveInfo = meshInfo.primitives[pp];
+                    var geometry = new StaticGeometry({
+                        // PENDIGN
+                        name: meshInfo.name,
+                        boundingBox: new BoundingBox()
+                    });
+                    // Parse attributes
+                    var semantics = Object.keys(primitiveInfo.attributes);
+                    for (var ss = 0; ss < semantics.length; ss++) {
+                        var semantic = semantics[ss];
+                        var accessorIdx = primitiveInfo.attributes[semantic];
+                        var attributeInfo = json.accessors[accessorIdx];
+                        var attributeName = semanticAttributeMap[semantic];
+                        if (!attributeName) {
+                            continue;
+                        }
+                        var size = SIZE_MAP[attributeInfo.type];
+                        var attributeArray = getAccessorData(json, lib, accessorIdx);
+                        // WebGL attribute buffer not support uint32.
+                        // Direct use Float32Array may also have issue.
+                        if (attributeArray instanceof vendor.Uint32Array) {
+                            attributeArray = new Float32Array(attributeArray);
+                        }
+                        if (semantic === 'WEIGHTS_0' && size === 4) {
+                            // Weight data in QTEK has only 3 component, the last component can be evaluated since it is normalized
+                            var weightArray = new attributeArray.constructor(attributeInfo.count * 3);
+                            for (var i = 0; i < attributeInfo.count; i++) {
+                                weightArray[i * 3] = attributeArray[i * 4];
+                                weightArray[i * 3 + 1] = attributeArray[i * 4 + 1];
+                                weightArray[i * 3 + 2] = attributeArray[i * 4 + 2];
+                            }
+                            geometry.attributes[attributeName].value = weightArray;
+                        }
+                        else {
+                            geometry.attributes[attributeName].value = attributeArray;
+                        }
+                        var attributeType = 'float';
+                        if (attributeArray instanceof vendor.Uint16Array) {
+                            attributeType = 'ushort';
+                        }
+                        else if (attributeArray instanceof vendor.Int16Array) {
+                            attributeType = 'short';
+                        }
+                        else if (attributeArray instanceof vendor.Uint8Array) {
+                            attributeType = 'ubyte';
+                        }
+                        else if (attributeArray instanceof vendor.Int8Array) {
+                            attributeType = 'byte';
+                        }
+                        geometry.attributes[attributeName].type = attributeType;
+
+                        if (semantic === 'POSITION') {
+                            // Bounding Box
+                            var min = attributeInfo.min;
+                            var max = attributeInfo.max;
+                            if (min) {
+                                geometry.boundingBox.min.set(min[0], min[1], min[2]);
+                            }
+                            if (max) {
+                                geometry.boundingBox.max.set(max[0], max[1], max[2]);
+                            }
+                        }
+                    }
+
                     // Parse indices
                     geometry.indices = getAccessorData(json, lib, primitiveInfo.indices, true);
                     if (geometry.vertexCount <= 0xffff && geometry.indices instanceof vendor.Uint32Array) {
                         geometry.indices = new vendor.Uint16Array(geometry.indices);
                     }
->>>>>>> f4ca4b81
-
-                var material = lib.materials[primitiveInfo.material];
-                // Use default material
-                if (!material) {
-                    material = new Material({
-                        shader: this.shaderLibrary.get(self.shaderName)
+
+                    var material = lib.materials[primitiveInfo.material];
+                    // Use default material
+                    if (!material) {
+                        material = new Material({
+                            shader: this.shaderLibrary.get(self.shaderName)
+                        });
+                    }
+                    var mesh = new Mesh({
+                        geometry: geometry,
+                        material: material,
+                        mode: [Mesh.POINTS, Mesh.LINES, Mesh.LINE_LOOP, Mesh.LINE_STRIP, Mesh.TRIANGLES, Mesh.TRIANGLE_STRIP, Mesh.TRIANGLE_FAN][primitiveInfo.mode] || Mesh.TRIANGLES
                     });
-                }
-                var mesh = new Mesh({
-                    geometry: geometry,
-                    material: material,
-                    mode: [Mesh.POINTS, Mesh.LINES, Mesh.LINE_LOOP, Mesh.LINE_STRIP, Mesh.TRIANGLES, Mesh.TRIANGLE_STRIP, Mesh.TRIANGLE_FAN][primitiveInfo.mode] || Mesh.TRIANGLES
+                    if (((material instanceof StandardMaterial) && material.normalMap)
+                        || (material.shader && material.shader.isTextureEnabled('normalMap'))
+                    ) {
+                        if (!mesh.geometry.attributes.tangent.value) {
+                            mesh.geometry.generateTangents();
+                        }
+                    }
+
+                    if (meshInfo.name) {
+                        if (meshInfo.primitives.length > 1) {
+                            mesh.name = [meshInfo.name, pp].join('-');
+                        }
+                        else {
+                            mesh.name = meshInfo.name;
+                        }
+                    }
+
+                    lib.meshes[idx].push(mesh);
+                }
+            }, this);
+        },
+
+        _instanceCamera: function (json, nodeInfo) {
+            var cameraInfo = json.cameras[nodeInfo.camera];
+
+            if (cameraInfo.type === 'perspective') {
+                var perspectiveInfo = cameraInfo.perspective || {};
+                return new PerspectiveCamera({
+                    name: nodeInfo.name,
+                    aspect: perspectiveInfo.aspectRatio,
+                    fov: perspectiveInfo.yfov,
+                    far: perspectiveInfo.zfar,
+                    near: perspectiveInfo.znear
                 });
-                if (((material instanceof StandardMaterial) && material.normalMap)
-                    || (material.shader && material.shader.isTextureEnabled('normalMap'))
-                ) {
-                    if (!mesh.geometry.attributes.tangent.value) {
-                        mesh.geometry.generateTangents();
-                    }
-                }
-
-                if (meshInfo.name) {
-                    if (meshInfo.primitives.length > 1) {
-                        mesh.name = [meshInfo.name, pp].join('-');
-                    }
-                    else {
-                        mesh.name = meshInfo.name;
-                    }
-                }
-
-                lib.meshes[idx].push(mesh);
-            }
-        }, this);
-    },
-
-    _instanceCamera: function (json, nodeInfo) {
-        var cameraInfo = json.cameras[nodeInfo.camera];
-
-        if (cameraInfo.type === 'perspective') {
-            var perspectiveInfo = cameraInfo.perspective || {};
-            return new PerspectiveCamera({
-                name: nodeInfo.name,
-                aspect: perspectiveInfo.aspectRatio,
-                fov: perspectiveInfo.yfov,
-                far: perspectiveInfo.zfar,
-                near: perspectiveInfo.znear
-            });
-        }
-        else {
-            var orthographicInfo = cameraInfo.orthographic || {};
-            return new OrthographicCamera({
-                name: nodeInfo.name,
-                top: orthographicInfo.ymag,
-                right: orthographicInfo.xmag,
-                left: -orthographicInfo.xmag,
-                bottom: -orthographicInfo.ymag,
-                near: orthographicInfo.znear,
-                far: orthographicInfo.zfar
-            });
-        }
-    },
-
-    _parseNodes: function (json, lib) {
-
-        function instanceMesh(mesh) {
-            return new Mesh({
-                name: mesh.name,
-                geometry: mesh.geometry,
-                material: mesh.material,
-                mode: mesh.mode
-            });
-        }
-
-<<<<<<< HEAD
-        util.each(json.nodes, function (nodeInfo, idx) {
-            var node;
-            if (nodeInfo.camera != null && this.includeCamera) {
-                this._instanceCamera(nodeInfo.camera);
-                lib.cameras.push(node);
-            }
-            else if (nodeInfo.mesh != null && this.includeMesh) {
-                var primitives = lib.meshes[nodeInfo.mesh];
-                if (primitives) {
-                    if (primitives.length === 1) {
-                        // Replace the node with mesh directly
-                        node = instanceMesh(primitives[0]);
-                        node.setName(nodeInfo.name);
-                    }
-                    else {
-                        node = new Node();
-                        node.setName(nodeInfo.name);
-                        for (var j = 0; j < primitives.length; j++) {
-                            node.add(instanceMesh(primitives[j]));
-=======
+            }
+            else {
+                var orthographicInfo = cameraInfo.orthographic || {};
+                return new OrthographicCamera({
+                    name: nodeInfo.name,
+                    top: orthographicInfo.ymag,
+                    right: orthographicInfo.xmag,
+                    left: -orthographicInfo.xmag,
+                    bottom: -orthographicInfo.ymag,
+                    near: orthographicInfo.znear,
+                    far: orthographicInfo.zfar
+                });
+            }
+        },
+
+        _parseNodes: function (json, lib) {
+
+            function instanceMesh(mesh) {
+                return new Mesh({
+                    name: mesh.name,
+                    geometry: mesh.geometry,
+                    material: mesh.material,
+                    mode: mesh.mode
+                });
+            }
+
             util.each(json.nodes, function (nodeInfo, idx) {
                 var node;
                 if (nodeInfo.camera != null && this.includeCamera) {
@@ -1247,144 +921,143 @@
                             for (var j = 0; j < primitives.length; j++) {
                                 node.add(instanceMesh(primitives[j]));
                             }
->>>>>>> f4ca4b81
-                        }
-                    }
-                }
-            }
-            else {
-                node = new Node();
-                // PENDING Dulplicate name.
-                node.setName(nodeInfo.name);
-            }
-            if (nodeInfo.matrix) {
-                node.localTransform.setArray(nodeInfo.matrix);
-                node.decomposeLocalTransform();
-            }
-            else {
-                if (nodeInfo.translation) {
-                    node.position.setArray(nodeInfo.translation);
-                }
-                if (nodeInfo.rotation) {
-                    node.rotation.setArray(nodeInfo.rotation);
-                }
-                if (nodeInfo.scale) {
-                    node.scale.setArray(nodeInfo.scale);
-                }
-            }
-
-            lib.nodes[idx] = node;
-        }, this);
-
-        // Build hierarchy
-        util.each(json.nodes, function (nodeInfo, idx) {
-            var node = lib.nodes[idx];
-            if (nodeInfo.children) {
-                for (var i = 0; i < nodeInfo.children.length; i++) {
-                    var childIdx = nodeInfo.children[i];
-                    var child = lib.nodes[childIdx];
-                    node.add(child);
-                }
-            }
-        });
-        },
-
-    _parseAnimations: function (json, lib) {
-        function checkChannelPath(channelInfo) {
-            if (channelInfo.path === 'weights') {
-                console.warn('GLTFLoader not support morph targets yet.');
-                return false;
-            }
-            return true;
+                        }
+                    }
+                }
+                else {
+                    node = new Node();
+                    // PENDING Dulplicate name.
+                    node.setName(nodeInfo.name);
+                }
+                if (nodeInfo.matrix) {
+                    node.localTransform.setArray(nodeInfo.matrix);
+                    node.decomposeLocalTransform();
+                }
+                else {
+                    if (nodeInfo.translation) {
+                        node.position.setArray(nodeInfo.translation);
+                    }
+                    if (nodeInfo.rotation) {
+                        node.rotation.setArray(nodeInfo.rotation);
+                    }
+                    if (nodeInfo.scale) {
+                        node.scale.setArray(nodeInfo.scale);
+                    }
+                }
+
+                lib.nodes[idx] = node;
+            }, this);
+
+            // Build hierarchy
+            util.each(json.nodes, function (nodeInfo, idx) {
+                var node = lib.nodes[idx];
+                if (nodeInfo.children) {
+                    for (var i = 0; i < nodeInfo.children.length; i++) {
+                        var childIdx = nodeInfo.children[i];
+                        var child = lib.nodes[childIdx];
+                        node.add(child);
+                    }
+                }
+            });
+         },
+
+        _parseAnimations: function (json, lib) {
+            function checkChannelPath(channelInfo) {
+                if (channelInfo.path === 'weights') {
+                    console.warn('GLTFLoader not support morph targets yet.');
+                    return false;
+                }
+                return true;
+            }
+
+            function getChannelHash(channelInfo, animationInfo) {
+                return channelInfo.target.node + '_' + animationInfo.samplers[channelInfo.sampler].input;
+            }
+
+            function clipOnframe() {
+                var targetNode = this.target;
+                if (targetNode) {
+                    var channels = this.channels;
+                    if (channels.position) {
+                        targetNode.position.setArray(this.position);
+                    }
+                    if (channels.rotation) {
+                        targetNode.rotation.setArray(this.rotation);
+                    }
+                    if (channels.scale) {
+                        targetNode.scale.setArray(this.scale);
+                    }
+                }
+            }
+
+            var timeAccessorMultiplied = {};
+            util.each(json.animations, function (animationInfo, idx) {
+                var channels = animationInfo.channels.filter(checkChannelPath);
+
+                if (!channels.length) {
+                    return;
+                }
+
+                var clips = {};
+                for (var i = 0; i < channels.length; i++) {
+                    var channelInfo = channels[i];
+                    var channelHash = getChannelHash(channelInfo, animationInfo);
+
+                    var targetNode = lib.nodes[channelInfo.target.node];
+                    var clip = clips[channelHash];
+                    var samplerInfo = animationInfo.samplers[channelInfo.sampler];
+                    
+                    if (!clip) {
+                        clip = clips[channelHash] = new SamplerClip({
+                            target: targetNode,
+                            name: targetNode ? targetNode.name : '',
+                            // PENDING, If write here
+                            loop: true,
+                            onframe: clipOnframe
+                        });
+                        clip.targetNodeIndex = channelInfo.target.node;
+                        clip.channels.time = getAccessorData(json, lib, samplerInfo.input);
+                        var frameLen = clip.channels.time.length;
+                        if (!timeAccessorMultiplied[samplerInfo.input]) {
+                            for (var k = 0; k < frameLen; k++) {
+                                clip.channels.time[k] *= 1000;
+                            }
+                            timeAccessorMultiplied[samplerInfo.input] = true;
+                        }
+
+                        clip.life = clip.channels.time[frameLen - 1];
+                    }
+
+                    var interpolation = samplerInfo.interpolation || 'LINEAR';
+                    if (interpolation !== 'LINEAR') {
+                        console.warn('GLTFLoader only support LINEAR interpolation.');
+                    }
+
+                    var path = channelInfo.target.path;
+                    if (path === 'translation') {
+                        path = 'position';
+                    }
+
+                    clip.channels[path] = getAccessorData(json, lib, samplerInfo.output);
+                }
+
+                for (var key in clips) {
+                    lib.clips.push(clips[key]);
+                }
+            }, this);
+
+
+            // PENDING
+            var maxLife = lib.clips.reduce(function (maxTime, clip) {
+                return Math.max(maxTime, clip.life);
+            }, 0);
+            lib.clips.forEach(function (clip) {
+                clip.life = maxLife;
+            });
+
+            return lib.clips;
         }
-
-        function getChannelHash(channelInfo, animationInfo) {
-            return channelInfo.target.node + '_' + animationInfo.samplers[channelInfo.sampler].input;
-        }
-
-        function clipOnframe() {
-            var targetNode = this.target;
-            if (targetNode) {
-                var channels = this.channels;
-                if (channels.position) {
-                    targetNode.position.setArray(this.position);
-                }
-                if (channels.rotation) {
-                    targetNode.rotation.setArray(this.rotation);
-                }
-                if (channels.scale) {
-                    targetNode.scale.setArray(this.scale);
-                }
-            }
-        }
-
-        var timeAccessorMultiplied = {};
-        util.each(json.animations, function (animationInfo, idx) {
-            var channels = animationInfo.channels.filter(checkChannelPath);
-
-            if (!channels.length) {
-                return;
-            }
-
-            var clips = {};
-            for (var i = 0; i < channels.length; i++) {
-                var channelInfo = channels[i];
-                var channelHash = getChannelHash(channelInfo, animationInfo);
-
-                var targetNode = lib.nodes[channelInfo.target.node];
-                var clip = clips[channelHash];
-                var samplerInfo = animationInfo.samplers[channelInfo.sampler];
-                
-                if (!clip) {
-                    clip = clips[channelHash] = new SamplerClip({
-                        target: targetNode,
-                        name: targetNode ? targetNode.name : '',
-                        // PENDING, If write here
-                        loop: true,
-                        onframe: clipOnframe
-                    });
-                    clip.targetNodeIndex = channelInfo.target.node;
-                    clip.channels.time = getAccessorData(json, lib, samplerInfo.input);
-                    var frameLen = clip.channels.time.length;
-                    if (!timeAccessorMultiplied[samplerInfo.input]) {
-                        for (var k = 0; k < frameLen; k++) {
-                            clip.channels.time[k] *= 1000;
-                        }
-                        timeAccessorMultiplied[samplerInfo.input] = true;
-                    }
-
-                    clip.life = clip.channels.time[frameLen - 1];
-                }
-
-                var interpolation = samplerInfo.interpolation || 'LINEAR';
-                if (interpolation !== 'LINEAR') {
-                    console.warn('GLTFLoader only support LINEAR interpolation.');
-                }
-
-                var path = channelInfo.target.path;
-                if (path === 'translation') {
-                    path = 'position';
-                }
-
-                clip.channels[path] = getAccessorData(json, lib, samplerInfo.output);
-            }
-
-            for (var key in clips) {
-                lib.clips.push(clips[key]);
-            }
-        }, this);
-
-
-        // PENDING
-        var maxLife = lib.clips.reduce(function (maxTime, clip) {
-            return Math.max(maxTime, clip.life);
-        }, 0);
-        lib.clips.forEach(function (clip) {
-            clip.life = maxLife;
-        });
-
-        return lib.clips;
-    }
-});
-
-export default GLTFLoader;+    });
+
+    return GLTFLoader;
+});